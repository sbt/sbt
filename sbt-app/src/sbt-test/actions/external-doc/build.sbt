--- conflicted
+++ resolved
@@ -4,7 +4,6 @@
 ThisBuild / useCoursier := false
 
 Seq(
-<<<<<<< HEAD
   ThisBuild / autoAPIMappings := true,
   ThisBuild / packageDoc / publishArtifact := false,
   packageSrc / publishArtifact := false,
@@ -24,26 +23,6 @@
 val bResolver = Def.setting {
   val dir = (ThisBuild / baseDirectory).value / "b-repo"
   Resolver.file("b-resolver", dir)(Resolver.defaultIvyPatterns)
-=======
-	ThisBuild / autoAPIMappings := true,
-	ThisBuild / packageDoc / publishArtifact := false,
-	packageSrc / publishArtifact := false,
-	ThisBuild / organization := "org.example",
-	version := "1.0"
-)
-
-val aPublishResolver = Def.setting {
-	Resolver.file("a-resolver", (ThisBuild / baseDirectory).value / "a-repo")
-}
-val aResolver = Def.setting {
-	val dir = (ThisBuild / baseDirectory).value
-	"a-resolver" at s"file://${dir.getAbsolutePath}/a-repo"
-}
-
-val bResolver = Def.setting {
-	val dir = (ThisBuild / baseDirectory).value / "b-repo"
-	Resolver.file("b-resolver", dir)(Resolver.defaultIvyPatterns)
->>>>>>> 0a170626
 }
 
 val apiBaseSetting = apiURL := Some(apiBase(name.value))
@@ -62,9 +41,14 @@
     mod.artifacts.flatMap { case (a, f) =>
       val n = a.name.stripSuffix("_" + binVersion)
       n match {
-        case "a" | "b" | "c" => (converter.toVirtualFile(f.toPath()): HashedVirtualFileRef, apiBase(n)) :: Nil
-        case "scala-library" => (converter.toVirtualFile(f.toPath()): HashedVirtualFileRef, scalaLibraryBase(stdLibVersion)) :: Nil
-        case _               => Nil
+        case "a" | "b" | "c" =>
+          (converter.toVirtualFile(f.toPath()): HashedVirtualFileRef, apiBase(n)) :: Nil
+        case "scala-library" =>
+          (
+            converter.toVirtualFile(f.toPath()): HashedVirtualFileRef,
+            scalaLibraryBase(stdLibVersion)
+          ) :: Nil
+        case _ => Nil
       }
     }
   }
@@ -86,7 +70,6 @@
 
 val c = project.settings(apiBaseSetting)
 
-<<<<<<< HEAD
 val d = project
   .dependsOn(c)
   .settings(
@@ -100,18 +83,4 @@
       println("Expected API Mappings: " + expected.mkString("\n\t", "\n\t", ""))
       assert(actual == expected)
     }
-  )
-=======
-val d = project.dependsOn( c ).settings(
-	externalResolvers := Seq(aResolver.value, bResolver.value),
-	addDep("a"),
-	addDep("b"),
-	checkApiMappings := {
-		val actual = (Compile / doc / apiMappings).value
-		println("Actual API Mappings: " + actual.mkString("\n\t", "\n\t", ""))
-		val expected = expectedMappings.value
-		println("Expected API Mappings: " + expected.mkString("\n\t", "\n\t", ""))
-		assert(actual == expected)
-	}
-)
->>>>>>> 0a170626
+  )