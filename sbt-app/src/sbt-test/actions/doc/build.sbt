--- conflicted
+++ resolved
@@ -5,20 +5,17 @@
 lazy val root = (project in file("."))
   .settings(
     crossPaths := false,
-<<<<<<< HEAD
-    crossScalaVersions := Seq("2.12.18", "2.13.3"),
-    scalaVersion := "2.12.18",
-=======
     crossScalaVersions := Seq("2.12.19", "2.13.12"),
     scalaVersion := "2.12.19",
->>>>>>> 0a170626
     Compile / doc / scalacOptions += "-Xfatal-warnings",
     commands += Command.command("excludeB") { s =>
       val impl = """val src = (Compile / sources).value; src.filterNot(_.getName.contains("B"))"""
       s"set Compile / doc / sources := { $impl }" :: s
     },
-    commands += Command.arb(_ => ("setDocExtension": Parser[String]) ~> " " ~> matched(any.*)) { (s, filter: String) =>
-      val impl = s"""val src = (Compile / sources).value; src.filter(_.getName.endsWith("$filter"))"""
-      s"set Compile / doc / sources := { $impl }" :: s
+    commands += Command.arb(_ => ("setDocExtension": Parser[String]) ~> " " ~> matched(any.*)) {
+      (s, filter: String) =>
+        val impl =
+          s"""val src = (Compile / sources).value; src.filter(_.getName.endsWith("$filter"))"""
+        s"set Compile / doc / sources := { $impl }" :: s
     },
   )