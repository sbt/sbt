/*
 * sbt
 * Copyright 2011 - 2017, Lightbend, Inc.
 * Copyright 2008 - 2010, Mark Harrah
 * Licensed under BSD-3-Clause license (see LICENSE)
 */

package sbt

import scala.util.Try
import sbt.util.LogExchange
import scala.annotation.tailrec
import buildinfo.TestBuildInfo
import xsbti._

object RunFromSourceMain {
<<<<<<< HEAD
  private val sbtVersion = "1.1.4" // TestBuildInfo.version
  private val scalaVersion = "2.12.4"
=======
  private val sbtVersion = "1.1.0" // "dev"
  private val scalaVersion = "2.12.6"
>>>>>>> d76a1384

  def fork(workingDirectory: File): Try[Unit] = {
    val fo = ForkOptions()
      .withOutputStrategy(OutputStrategy.StdoutOutput)
    fork(fo, workingDirectory)
  }

  def fork(fo0: ForkOptions, workingDirectory: File): Try[Unit] = {
    val fo = fo0
      .withWorkingDirectory(workingDirectory)
    implicit val runner = new ForkRun(fo)
    val cp = {
      TestBuildInfo.test_classDirectory +: TestBuildInfo.fullClasspath
    }
    val options = Vector(workingDirectory.toString)
    val log = LogExchange.logger("RunFromSourceMain.fork", None, None)
    Run.run("sbt.RunFromSourceMain", cp, options, log)
  }

  def main(args: Array[String]): Unit = args match {
    case Array()              => sys.error(s"Must specify working directory as the first argument")
    case Array(wd, args @ _*) => run(file(wd), args)
  }

  // this arrangement is because Scala does not always properly optimize away
  // the tail recursion in a catch statement
  @tailrec private[sbt] def run(baseDir: File, args: Seq[String]): Unit =
    runImpl(baseDir, args) match {
      case Some((baseDir, args)) => run(baseDir, args)
      case None                  => ()
    }

  private def runImpl(baseDir: File, args: Seq[String]): Option[(File, Seq[String])] =
    try launch(getConf(baseDir, args)) map exit
    catch {
      case r: xsbti.FullReload            => Some((baseDir, r.arguments()))
      case scala.util.control.NonFatal(e) => e.printStackTrace(); errorAndExit(e.toString)
    }

  @tailrec private def launch(conf: AppConfiguration): Option[Int] =
    new xMain().run(conf) match {
      case e: xsbti.Exit     => Some(e.code)
      case _: xsbti.Continue => None
      case r: xsbti.Reboot   => launch(getConf(conf.baseDirectory(), r.arguments()))
      case x                 => handleUnknownMainResult(x)
    }

  private val noGlobalLock = new GlobalLock {
    def apply[T](lockFile: File, run: java.util.concurrent.Callable[T]) = run.call()
  }

  private lazy val bootDirectory: File = file(sys.props("user.home")) / ".sbt" / "boot"
  private lazy val scalaHome: File = {
    val scalaHome0 = bootDirectory / s"scala-$scalaVersion"
    if (scalaHome0.exists) scalaHome0
    else {
      val target = new File("target").getAbsoluteFile
      val fakeboot = target / "fakeboot"
      val scalaHome1 = fakeboot / s"scala-$scalaVersion"
      val scalaHome1Lib = scalaHome1 / "lib"
      val scalaHome1Temp = scalaHome1 / "temp"
      if (scalaHome1Lib.exists) ()
      else {
        IO.createDirectories(List(scalaHome1Lib, scalaHome1Temp))
        val log = sbt.util.LogExchange.logger("run-from-source")
        val lm = {
          import sbt.librarymanagement.ivy.IvyDependencyResolution
          val ivyConfig = InlineIvyConfiguration().withLog(log)
          IvyDependencyResolution(ivyConfig)
        }
        val Name = """(.*)(\-[\d|\.]+)\.jar""".r
        val module = "org.scala-lang" % "scala-compiler" % scalaVersion
        lm.retrieve(module, scalaModuleInfo = None, scalaHome1Temp, log) match {
          case Right(_) =>
            (scalaHome1Temp ** "*.jar").get foreach { x =>
              val Name(head, _) = x.getName
              IO.copyFile(x, scalaHome1Lib / (head + ".jar"))
            }
          case Left(w) => sys.error(w.toString)
        }
      }
      scalaHome1
    }
  }

  private def getConf(baseDir: File, args: Seq[String]): AppConfiguration = new AppConfiguration {
    def baseDirectory = baseDir
    def arguments = args.toArray

    def provider = new AppProvider { appProvider =>
      def bootDirectory: File = file(sys.props("user.home")) / ".sbt" / "boot"
      def scalaHome: File = bootDirectory / s"scala-$scalaVersion"
      def scalaProvider = new ScalaProvider { scalaProvider =>
        def scalaOrg = "org.scala-lang"
        def launcher = new Launcher {
          def getScala(version: String) = getScala(version, "")
          def getScala(version: String, reason: String) = getScala(version, reason, scalaOrg)
          def getScala(version: String, reason: String, scalaOrg: String) = scalaProvider
          def app(id: xsbti.ApplicationID, version: String) = appProvider
          def topLoader = new java.net.URLClassLoader(Array(), null)
          def globalLock = noGlobalLock
<<<<<<< HEAD
          def bootDirectory = appProvider.bootDirectory
=======
          def bootDirectory = RunFromSourceMain.bootDirectory
          def ivyRepositories = Array()
          def appRepositories = Array()
          def isOverrideRepositories = false
>>>>>>> d76a1384
          def ivyHome = file(sys.props("user.home")) / ".ivy2"
          final case class PredefRepo(id: Predefined) extends PredefinedRepository
          import Predefined._
          def ivyRepositories = Array(PredefRepo(Local), PredefRepo(MavenCentral))
          def appRepositories = Array(PredefRepo(Local), PredefRepo(MavenCentral))
          def isOverrideRepositories = false
          def checksums = Array("sha1", "md5")
        }
        def version = scalaVersion
<<<<<<< HEAD
        def libDir: File = scalaHome / "lib"
=======
        lazy val libDir: File = RunFromSourceMain.scalaHome / "lib"
>>>>>>> d76a1384
        def jar(name: String): File = libDir / s"$name.jar"
        lazy val libraryJar = jar("scala-library")
        lazy val compilerJar = jar("scala-compiler")
        lazy val jars = {
          assert(libDir.exists)
          libDir.listFiles(f => !f.isDirectory && f.getName.endsWith(".jar"))
        }
        def loader = new java.net.URLClassLoader(jars map (_.toURI.toURL), null)
        def app(id: xsbti.ApplicationID) = appProvider
      }

      def id = ApplicationID(
        "org.scala-sbt",
        "sbt",
        sbtVersion,
        "sbt.xMain",
        Seq("xsbti", "extra"),
        CrossValue.Disabled,
        Nil
      )
      def appHome: File = scalaHome / id.groupID / id.name / id.version

      def mainClasspath = buildinfo.TestBuildInfo.fullClasspath.toArray
      def loader = new java.net.URLClassLoader(mainClasspath map (_.toURI.toURL), null)
      def entryPoint = classOf[xMain]
      def mainClass = classOf[xMain]
      def newMain = new xMain

      def components = new ComponentProvider {
        def componentLocation(id: String) = appHome / id
        def component(id: String) = IO.listFiles(componentLocation(id), _.isFile)

        def defineComponent(id: String, files: Array[File]) = {
          val location = componentLocation(id)
          if (location.exists)
            sys error s"Cannot redefine component. ID: $id, files: ${files mkString ","}"
          else {
            copy(files.toList, location)
            ()
          }
        }

        def addToComponent(id: String, files: Array[File]) =
          copy(files.toList, componentLocation(id))

        def lockFile = appHome / "sbt.components.lock"

        private def copy(files: List[File], toDirectory: File): Boolean =
          files exists (copy(_, toDirectory))

        private def copy(file: File, toDirectory: File): Boolean = {
          val to = toDirectory / file.getName
          val missing = !to.exists
          IO.copyFile(file, to)
          missing
        }
      }
    }
  }

  private def handleUnknownMainResult(x: MainResult): Nothing = {
    val clazz = if (x eq null) "" else " (class: " + x.getClass + ")"
    errorAndExit("Invalid main result: " + x + clazz)
  }

  private def errorAndExit(msg: String): Nothing = { System.err.println(msg); exit(1) }
  private def exit(code: Int): Nothing = System.exit(code).asInstanceOf[Nothing]
}<|MERGE_RESOLUTION|>--- conflicted
+++ resolved
@@ -14,13 +14,8 @@
 import xsbti._
 
 object RunFromSourceMain {
-<<<<<<< HEAD
   private val sbtVersion = "1.1.4" // TestBuildInfo.version
-  private val scalaVersion = "2.12.4"
-=======
-  private val sbtVersion = "1.1.0" // "dev"
   private val scalaVersion = "2.12.6"
->>>>>>> d76a1384
 
   def fork(workingDirectory: File): Try[Unit] = {
     val fo = ForkOptions()
@@ -111,8 +106,6 @@
     def arguments = args.toArray
 
     def provider = new AppProvider { appProvider =>
-      def bootDirectory: File = file(sys.props("user.home")) / ".sbt" / "boot"
-      def scalaHome: File = bootDirectory / s"scala-$scalaVersion"
       def scalaProvider = new ScalaProvider { scalaProvider =>
         def scalaOrg = "org.scala-lang"
         def launcher = new Launcher {
@@ -122,14 +115,7 @@
           def app(id: xsbti.ApplicationID, version: String) = appProvider
           def topLoader = new java.net.URLClassLoader(Array(), null)
           def globalLock = noGlobalLock
-<<<<<<< HEAD
-          def bootDirectory = appProvider.bootDirectory
-=======
           def bootDirectory = RunFromSourceMain.bootDirectory
-          def ivyRepositories = Array()
-          def appRepositories = Array()
-          def isOverrideRepositories = false
->>>>>>> d76a1384
           def ivyHome = file(sys.props("user.home")) / ".ivy2"
           final case class PredefRepo(id: Predefined) extends PredefinedRepository
           import Predefined._
@@ -139,11 +125,7 @@
           def checksums = Array("sha1", "md5")
         }
         def version = scalaVersion
-<<<<<<< HEAD
-        def libDir: File = scalaHome / "lib"
-=======
         lazy val libDir: File = RunFromSourceMain.scalaHome / "lib"
->>>>>>> d76a1384
         def jar(name: String): File = libDir / s"$name.jar"
         lazy val libraryJar = jar("scala-library")
         lazy val compilerJar = jar("scala-compiler")
