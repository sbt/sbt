
import Settings._

def dataclassScalafixV = "0.1.0"

inThisBuild(List(
  organization := "org.scala-sbt",
  homepage := Some(url("https://github.com/coursier/sbt-coursier")),
  licenses := Seq("Apache 2.0" -> url("http://opensource.org/licenses/Apache-2.0")),
  developers := List(
    Developer(
      "alexarchambault",
      "Alexandre Archambault",
      "",
      url("https://github.com/alexarchambault")
    )
  ),
  semanticdbEnabled := true,
<<<<<<< HEAD
  semanticdbVersion := "4.8.14",
  scalafixDependencies += "net.hamnaberg" %% "dataclass-scalafix" % dataclassScalafixV,
  version := "2.0.0-alpha7-SNAPSHOT",
  scalaVersion := scala3,
))

ThisBuild / assemblyMergeStrategy := {
  case PathList("lmcoursier", "internal", "shaded", "org", "fusesource", xs @ _*) => MergeStrategy.first
  // case PathList("lmcoursier", "internal", "shaded", "package.class") => MergeStrategy.first
  // case PathList("lmcoursier", "internal", "shaded", "package$.class") => MergeStrategy.first
  case PathList("com", "github") => MergeStrategy.discard
  case PathList("com", "jcraft") => MergeStrategy.discard
  case PathList("com", "lmax") => MergeStrategy.discard
  case PathList("com", "sun") => MergeStrategy.discard
  case PathList("com", "swoval") => MergeStrategy.discard
  case PathList("com", "typesafe") => MergeStrategy.discard
  case PathList("gigahorse") => MergeStrategy.discard
  case PathList("jline") => MergeStrategy.discard
  case PathList("scala") => MergeStrategy.discard
  case PathList("sjsonnew") => MergeStrategy.discard
  case PathList("xsbti") => MergeStrategy.discard
  case PathList("META-INF", "native", xs @ _*) => MergeStrategy.first
  case x =>
    val oldStrategy = (ThisBuild / assemblyMergeStrategy).value
    oldStrategy(x)
}

val coursierVersion0 = "2.1.0-M5"
val lmVersion = "1.3.4"
val lm2_13Version = "1.5.0-M3"
val lm3Version = "2.0.0-alpha12"

lazy val scalafixGen = Def.taskDyn {
  val root = (ThisBuild / baseDirectory).value.toURI.toString
  val from = (Compile / sourceDirectory).value
  val to = (Compile / sourceManaged).value
  val outFrom = from.toURI.toString.stripSuffix("/").stripPrefix(root)
  val outTo = to.toURI.toString.stripSuffix("/").stripPrefix(root)
  Def.task {
    (Compile / scalafix)
      .toTask(s" https://raw.githubusercontent.com/hamnis/dataclass-scalafix/9d1bc56b0b53c537293f1218d5600a2e987ee82a/rules/src/main/scala/fix/GenerateDataClass.scala --out-from=$outFrom --out-to=$outTo")
      .value
    (to ** "*.scala").get
  }
}
=======
  semanticdbVersion := "4.6.0",
  scalafixDependencies += "net.hamnaberg" %% "dataclass-scalafix" % dataclassScalafixV,
  libraryDependencySchemes += "org.scala-lang.modules" %% "scala-xml" % "always"
))

Global / excludeLintKeys += scriptedBufferLog
Global / excludeLintKeys += scriptedLaunchOpts

def coursierVersion0 = "2.1.9"
def coursierDep = ("io.get-coursier" %% "coursier" % coursierVersion0)
  .exclude("org.codehaus.plexus", "plexus-archiver")
  .exclude("org.codehaus.plexus", "plexus-container-default")
>>>>>>> 8f7e0de2

def dataclassGen(data: Reference) = Def.taskDyn {
  val root = (ThisBuild / baseDirectory).value.toURI.toString
  val from = (data / Compile / sourceDirectory).value
  val to = (Compile / sourceManaged).value
  val outFrom = from.toURI.toString.stripSuffix("/").stripPrefix(root)
  val outTo = to.toURI.toString.stripSuffix("/").stripPrefix(root)
  (data / Compile / compile).value
  Def.task {
    (data / Compile / scalafix)
      .toTask(s" --rules GenerateDataClass --out-from=$outFrom --out-to=$outTo")
      .value
    (to ** "*.scala").get
  }
}

def lmIvy = Def.setting {
  "org.scala-sbt" %% "librarymanagement-ivy" % {
    scalaBinaryVersion.value match {
<<<<<<< HEAD
      case "2.12" => lmVersion
      case "2.13" => lm2_13Version
      case  _     => lm3Version
    }
  }
}

=======
      case "2.12" => "1.3.4"
      case "2.13" => "1.7.0"
      case _      => "2.0.0-alpha2"
    }
  }
}

lazy val preTest = taskKey[Unit]("prep steps before tests")

>>>>>>> 8f7e0de2
lazy val definitions = project
  .in(file("modules/definitions"))
  .disablePlugins(MimaPlugin)
  .settings(
<<<<<<< HEAD
    scalaVersion := scala3,
    crossScalaVersions := Seq(scala212, scala213, scala3),
    libraryDependencies ++= Seq(
      ("io.get-coursier" %% "coursier" % coursierVersion0).cross(CrossVersion.for3Use2_13),
      "net.hamnaberg" %% "dataclass-annotation" % dataclassScalafixV % Provided,
      lmIvy.value % Provided,
    ),
    conflictWarning := ConflictWarning.disable,
    dontPublish,
  )
=======
    shared,
    crossScalaVersions := Seq(scala212, scala213),
    libraryDependencies ++= Seq(
      coursierDep,
      "net.hamnaberg" %% "dataclass-annotation" % dataclassScalafixV % Provided,
      lmIvy.value,
    ),
    dontPublish,
  )

// FIXME Ideally, we should depend on the same version of io.get-coursier.jniutils:windows-jni-utils that
// io.get-coursier::coursier depends on.
val jniUtilsVersion = "0.3.3"
>>>>>>> 8f7e0de2

lazy val `lm-coursier` = project
  .in(file("modules/lm-coursier"))
  .settings(
    shared,
    crossScalaVersions := Seq(scala212, scala213, scala3),
    Mima.settings,
    Mima.lmCoursierFilters,
    libraryDependencies ++= Seq(
<<<<<<< HEAD
      ("io.get-coursier" %% "coursier" % coursierVersion0).cross(CrossVersion.for3Use2_13),
      "net.hamnaberg" %% "dataclass-annotation" % dataclassScalafixV % Provided,

=======
      coursierDep,
      "io.get-coursier" %% "coursier-sbt-maven-repository" % coursierVersion0,
      "io.get-coursier.jniutils" % "windows-jni-utils-lmcoursier" % jniUtilsVersion,
      "net.hamnaberg" %% "dataclass-annotation" % dataclassScalafixV % Provided,
>>>>>>> 8f7e0de2
      // We depend on librarymanagement-ivy rather than just
      // librarymanagement-core to handle the ModuleDescriptor passed
      // to DependencyResolutionInterface.update, which is an
      // IvySbt#Module (seems DependencyResolutionInterface.moduleDescriptor
      // is ignored).
      lmIvy.value,
<<<<<<< HEAD
      ("org.scalatest" %% "scalatest" % "3.2.13" % Test).cross(CrossVersion.for3Use2_13),
=======
      "org.scalatest" %% "scalatest" % "3.2.18" % Test
>>>>>>> 8f7e0de2
    ),
    Test / exportedProducts := {
      (Test / preTest).value
      (Test / exportedProducts).value
    },
<<<<<<< HEAD
    Test / testOnly := {
      (publishLocal in customProtocolForTest212).value
      (publishLocal in customProtocolForTest213).value
      (publishLocal in customProtocolJavaForTest).value
      (Test / testOnly).evaluated
    },
    Compile / sourceGenerators += dataclassGen(definitions).taskValue,
  )

lazy val `lm-coursier-shaded-publishing` = project
  .in(file("modules/lm-coursier/target/shaded-publishing-module"))
  .settings(
    name := "librarymanagement-coursier",
    crossScalaVersions := Seq(scala212, scala213, scala3),
    Compile / packageBin := (`lm-coursier-shaded` / assembly).value,
=======
    Test / preTest := {
      (customProtocolForTest212 / publishLocal).value
      (customProtocolForTest213 / publishLocal).value
      (customProtocolJavaForTest / publishLocal).value
    },
    Compile / sourceGenerators += dataclassGen(definitions).taskValue,
>>>>>>> 8f7e0de2
  )

lazy val `lm-coursier-shaded` = project
  .in(file("modules/lm-coursier/target/shaded-module"))
  .settings(
    shared,
    crossScalaVersions := Seq(scala212, scala213, scala3),
    Mima.settings,
    Mima.lmCoursierFilters,
    Mima.lmCoursierShadedFilters,
    Compile / sources := (`lm-coursier` / Compile / sources).value,
<<<<<<< HEAD
    // shadedModules += "io.get-coursier" %% "coursier",
    // validNamespaces += "lmcoursier",
    // validEntries ++= Set(
    //   // FIXME Ideally, we should just strip those from the resulting JAR…
    //   "README", // from google-collections via plexus-archiver (see below)
    //   // from plexus-util via plexus-archiver (see below)
    //   "licenses/extreme.indiana.edu.license.TXT",
    //   "licenses/javolution.license.TXT",
    //   "licenses/thoughtworks.TXT",
    //   "licenses/"
    // ),
    assemblyShadeRules := {
=======
    shadedModules ++= Set(
      "io.get-coursier" %% "coursier",
      "io.get-coursier" %% "coursier-sbt-maven-repository",
      "io.get-coursier.jniutils" % "windows-jni-utils-lmcoursier"
    ),
    validNamespaces += "lmcoursier",
    validEntries ++= Set(
      // FIXME Ideally, we should just strip those from the resulting JAR…
      "README", // from google-collections via plexus-archiver (see below)
      // from plexus-util via plexus-archiver (see below)
      "licenses/extreme.indiana.edu.license.TXT",
      "licenses/javolution.license.TXT",
      "licenses/thoughtworks.TXT",
      "licenses/",
    ),
    shadingRules ++= {
>>>>>>> 8f7e0de2
      val toShade = Seq(
        "coursier",
        "org.fusesource",
        "macrocompat",
        "io.github.alexarchambault.windowsansi",
        "concurrentrefhashmap",
        "com.github.ghik",
        // pulled by the plexus-archiver stuff that coursier-cache
        // depends on for now… can hopefully be removed in the future
        "com.google.common",
        "com.jcraft",
        "com.lmax",
        "org.apache.commons",
        "org.apache.xbean",
        "org.codehaus",
        "org.iq80",
        "org.tukaani",
<<<<<<< HEAD
        "scala.collection.compat",
        "scala.util.control.compat",
        "scala.xml",
=======
        "com.github.plokhotnyuk.jsoniter_scala",
        "scala.cli",
        "com.github.luben.zstd",
        "javax.inject" // hope shading this is fine… It's probably pulled via plexus-archiver, that sbt shouldn't use anyway…
>>>>>>> 8f7e0de2
      )
      for (ns <- toShade)
        yield ShadeRule.rename(ns + ".**" -> s"lmcoursier.internal.shaded.$ns.@1").inAll
    },
    libraryDependencies ++= Seq(
<<<<<<< HEAD
      ("io.get-coursier" %% "coursier" % coursierVersion0).cross(CrossVersion.for3Use2_13),
      "net.hamnaberg" %% "dataclass-annotation" % dataclassScalafixV % Provided,
      lmIvy.value % Provided,
      "org.scalatest" %% "scalatest" % "3.2.13" % Test,
    ),
    conflictWarning := ConflictWarning.disable,
    dontPublish,
=======
      coursierDep,
      "io.get-coursier" %% "coursier-sbt-maven-repository" % coursierVersion0,
      "io.get-coursier.jniutils" % "windows-jni-utils-lmcoursier" % jniUtilsVersion,
      "net.hamnaberg" %% "dataclass-annotation" % dataclassScalafixV % Provided,
      "org.scala-lang.modules" %% "scala-collection-compat" % "2.12.0",
      "org.scala-lang.modules" %% "scala-xml" % "2.3.0", // depending on that one so that it doesn't get shaded
      "org.slf4j" % "slf4j-api" % "1.7.36", // depending on that one so that it doesn't get shaded either
      lmIvy.value,
      "org.scalatest" %% "scalatest" % "3.2.18" % Test
    )
>>>>>>> 8f7e0de2
  )

lazy val `sbt-coursier-shared` = project
  .in(file("modules/sbt-coursier-shared"))
  .disablePlugins(MimaPlugin)
  .dependsOn(`lm-coursier`)
  .settings(
    plugin,
    generatePropertyFile,
    libraryDependencies += "com.lihaoyi" %% "utest" % "0.8.3" % Test,
    testFrameworks += new TestFramework("utest.runner.Framework")
  )

lazy val `sbt-coursier-shared-shaded` = project
  .in(file("modules/sbt-coursier-shared/target/shaded-module"))
  .disablePlugins(MimaPlugin)
  .dependsOn(`lm-coursier-shaded`)
  .settings(
    plugin,
    generatePropertyFile,
    Compile / unmanagedSourceDirectories := (`sbt-coursier-shared` / Compile / unmanagedSourceDirectories).value
  )

lazy val `sbt-lm-coursier` = project
  .in(file("modules/sbt-lm-coursier"))
  .enablePlugins(ScriptedPlugin)
  .disablePlugins(MimaPlugin)
  .dependsOn(`sbt-coursier-shared-shaded`)
  .settings(
    plugin,
    sbtTestDirectory := (`sbt-coursier` / sbtTestDirectory).value,
    scriptedDependencies := {
      scriptedDependencies.value

      // TODO Get those automatically
      // (but shouldn't scripted itself handle that…?)
       (`lm-coursier-shaded` / publishLocal).value
       (`sbt-coursier-shared-shaded` / publishLocal).value
     }
   )

lazy val `sbt-coursier` = project
  .in(file("modules/sbt-coursier"))
  .enablePlugins(ScriptedPlugin)
  .disablePlugins(MimaPlugin)
  .dependsOn(`sbt-coursier-shared`)
  .settings(
    plugin,
    scriptedDependencies := {
      scriptedDependencies.value

      // TODO Get dependency projects automatically
      // (but shouldn't scripted itself handle that…?)
      (`lm-coursier` / publishLocal).value
      (`sbt-coursier-shared` / publishLocal).value
    }
  )

lazy val customProtocolForTest212 = project
  .in(file("modules/custom-protocol-for-test-2-12"))
  .settings(
    sourceDirectory := file("modules/custom-protocol-for-test/src").toPath.toAbsolutePath.toFile,
    scalaVersion := scala212,
    organization := "org.example",
    moduleName := "customprotocol-handler",
    version := "0.1.0",
    dontPublish
  )

lazy val customProtocolForTest213 = project
  .in(file("modules/custom-protocol-for-test-2-13"))
  .settings(
    sourceDirectory := file("modules/custom-protocol-for-test/src").toPath.toAbsolutePath.toFile,
    scalaVersion := scala213,
    organization := "org.example",
    moduleName := "customprotocol-handler",
    version := "0.1.0",
    dontPublish
  )

lazy val customProtocolJavaForTest = project
  .in(file("modules/custom-protocol-java-for-test"))
  .settings(
    crossPaths := false,
    organization := "org.example",
    moduleName := "customprotocoljava-handler",
    version := "0.1.0",
    dontPublish
  )

lazy val `sbt-coursier-root` = project
  .in(file("."))
  .disablePlugins(MimaPlugin)
  .aggregate(
    definitions,
    `lm-coursier`,
    `lm-coursier-shaded`,
    `sbt-coursier`,
    `sbt-coursier-shared`,
    `sbt-coursier-shared-shaded`,
    `sbt-lm-coursier`
  )
  .settings(
    shared,
    (publish / skip) := true
  )

Global / onChangedBuildSource := ReloadOnSourceChanges<|MERGE_RESOLUTION|>--- conflicted
+++ resolved
@@ -16,7 +16,6 @@
     )
   ),
   semanticdbEnabled := true,
-<<<<<<< HEAD
   semanticdbVersion := "4.8.14",
   scalafixDependencies += "net.hamnaberg" %% "dataclass-scalafix" % dataclassScalafixV,
   version := "2.0.0-alpha7-SNAPSHOT",
@@ -62,11 +61,6 @@
     (to ** "*.scala").get
   }
 }
-=======
-  semanticdbVersion := "4.6.0",
-  scalafixDependencies += "net.hamnaberg" %% "dataclass-scalafix" % dataclassScalafixV,
-  libraryDependencySchemes += "org.scala-lang.modules" %% "scala-xml" % "always"
-))
 
 Global / excludeLintKeys += scriptedBufferLog
 Global / excludeLintKeys += scriptedLaunchOpts
@@ -75,7 +69,6 @@
 def coursierDep = ("io.get-coursier" %% "coursier" % coursierVersion0)
   .exclude("org.codehaus.plexus", "plexus-archiver")
   .exclude("org.codehaus.plexus", "plexus-container-default")
->>>>>>> 8f7e0de2
 
 def dataclassGen(data: Reference) = Def.taskDyn {
   val root = (ThisBuild / baseDirectory).value.toURI.toString
@@ -95,7 +88,6 @@
 def lmIvy = Def.setting {
   "org.scala-sbt" %% "librarymanagement-ivy" % {
     scalaBinaryVersion.value match {
-<<<<<<< HEAD
       case "2.12" => lmVersion
       case "2.13" => lm2_13Version
       case  _     => lm3Version
@@ -103,47 +95,26 @@
   }
 }
 
-=======
-      case "2.12" => "1.3.4"
-      case "2.13" => "1.7.0"
-      case _      => "2.0.0-alpha2"
-    }
-  }
-}
-
 lazy val preTest = taskKey[Unit]("prep steps before tests")
 
->>>>>>> 8f7e0de2
 lazy val definitions = project
   .in(file("modules/definitions"))
   .disablePlugins(MimaPlugin)
   .settings(
-<<<<<<< HEAD
     scalaVersion := scala3,
     crossScalaVersions := Seq(scala212, scala213, scala3),
     libraryDependencies ++= Seq(
-      ("io.get-coursier" %% "coursier" % coursierVersion0).cross(CrossVersion.for3Use2_13),
+      coursierDep,
       "net.hamnaberg" %% "dataclass-annotation" % dataclassScalafixV % Provided,
       lmIvy.value % Provided,
     ),
     conflictWarning := ConflictWarning.disable,
     dontPublish,
   )
-=======
-    shared,
-    crossScalaVersions := Seq(scala212, scala213),
-    libraryDependencies ++= Seq(
-      coursierDep,
-      "net.hamnaberg" %% "dataclass-annotation" % dataclassScalafixV % Provided,
-      lmIvy.value,
-    ),
-    dontPublish,
-  )
 
 // FIXME Ideally, we should depend on the same version of io.get-coursier.jniutils:windows-jni-utils that
 // io.get-coursier::coursier depends on.
 val jniUtilsVersion = "0.3.3"
->>>>>>> 8f7e0de2
 
 lazy val `lm-coursier` = project
   .in(file("modules/lm-coursier"))
@@ -153,56 +124,37 @@
     Mima.settings,
     Mima.lmCoursierFilters,
     libraryDependencies ++= Seq(
-<<<<<<< HEAD
-      ("io.get-coursier" %% "coursier" % coursierVersion0).cross(CrossVersion.for3Use2_13),
-      "net.hamnaberg" %% "dataclass-annotation" % dataclassScalafixV % Provided,
-
-=======
       coursierDep,
       "io.get-coursier" %% "coursier-sbt-maven-repository" % coursierVersion0,
       "io.get-coursier.jniutils" % "windows-jni-utils-lmcoursier" % jniUtilsVersion,
       "net.hamnaberg" %% "dataclass-annotation" % dataclassScalafixV % Provided,
->>>>>>> 8f7e0de2
+
       // We depend on librarymanagement-ivy rather than just
       // librarymanagement-core to handle the ModuleDescriptor passed
       // to DependencyResolutionInterface.update, which is an
       // IvySbt#Module (seems DependencyResolutionInterface.moduleDescriptor
       // is ignored).
       lmIvy.value,
-<<<<<<< HEAD
-      ("org.scalatest" %% "scalatest" % "3.2.13" % Test).cross(CrossVersion.for3Use2_13),
-=======
-      "org.scalatest" %% "scalatest" % "3.2.18" % Test
->>>>>>> 8f7e0de2
+      ("org.scalatest" %% "scalatest" % "3.2.18" % Test).cross(CrossVersion.for3Use2_13),
     ),
     Test / exportedProducts := {
       (Test / preTest).value
       (Test / exportedProducts).value
     },
-<<<<<<< HEAD
-    Test / testOnly := {
-      (publishLocal in customProtocolForTest212).value
-      (publishLocal in customProtocolForTest213).value
-      (publishLocal in customProtocolJavaForTest).value
-      (Test / testOnly).evaluated
-    },
-    Compile / sourceGenerators += dataclassGen(definitions).taskValue,
-  )
-
-lazy val `lm-coursier-shaded-publishing` = project
-  .in(file("modules/lm-coursier/target/shaded-publishing-module"))
-  .settings(
-    name := "librarymanagement-coursier",
-    crossScalaVersions := Seq(scala212, scala213, scala3),
-    Compile / packageBin := (`lm-coursier-shaded` / assembly).value,
-=======
     Test / preTest := {
       (customProtocolForTest212 / publishLocal).value
       (customProtocolForTest213 / publishLocal).value
       (customProtocolJavaForTest / publishLocal).value
     },
     Compile / sourceGenerators += dataclassGen(definitions).taskValue,
->>>>>>> 8f7e0de2
+  )
+
+lazy val `lm-coursier-shaded-publishing` = project
+  .in(file("modules/lm-coursier/target/shaded-publishing-module"))
+  .settings(
+    name := "librarymanagement-coursier",
+    crossScalaVersions := Seq(scala212, scala213, scala3),
+    Compile / packageBin := (`lm-coursier-shaded` / assembly).value,
   )
 
 lazy val `lm-coursier-shaded` = project
@@ -214,8 +166,11 @@
     Mima.lmCoursierFilters,
     Mima.lmCoursierShadedFilters,
     Compile / sources := (`lm-coursier` / Compile / sources).value,
-<<<<<<< HEAD
-    // shadedModules += "io.get-coursier" %% "coursier",
+    // shadedModules ++= Set(
+    //   "io.get-coursier" %% "coursier",
+    //   "io.get-coursier" %% "coursier-sbt-maven-repository",
+    //   "io.get-coursier.jniutils" % "windows-jni-utils-lmcoursier"
+    // ),
     // validNamespaces += "lmcoursier",
     // validEntries ++= Set(
     //   // FIXME Ideally, we should just strip those from the resulting JAR…
@@ -224,27 +179,9 @@
     //   "licenses/extreme.indiana.edu.license.TXT",
     //   "licenses/javolution.license.TXT",
     //   "licenses/thoughtworks.TXT",
-    //   "licenses/"
+    //   "licenses/",
     // ),
     assemblyShadeRules := {
-=======
-    shadedModules ++= Set(
-      "io.get-coursier" %% "coursier",
-      "io.get-coursier" %% "coursier-sbt-maven-repository",
-      "io.get-coursier.jniutils" % "windows-jni-utils-lmcoursier"
-    ),
-    validNamespaces += "lmcoursier",
-    validEntries ++= Set(
-      // FIXME Ideally, we should just strip those from the resulting JAR…
-      "README", // from google-collections via plexus-archiver (see below)
-      // from plexus-util via plexus-archiver (see below)
-      "licenses/extreme.indiana.edu.license.TXT",
-      "licenses/javolution.license.TXT",
-      "licenses/thoughtworks.TXT",
-      "licenses/",
-    ),
-    shadingRules ++= {
->>>>>>> 8f7e0de2
       val toShade = Seq(
         "coursier",
         "org.fusesource",
@@ -262,41 +199,27 @@
         "org.codehaus",
         "org.iq80",
         "org.tukaani",
-<<<<<<< HEAD
         "scala.collection.compat",
         "scala.util.control.compat",
         "scala.xml",
-=======
         "com.github.plokhotnyuk.jsoniter_scala",
         "scala.cli",
         "com.github.luben.zstd",
         "javax.inject" // hope shading this is fine… It's probably pulled via plexus-archiver, that sbt shouldn't use anyway…
->>>>>>> 8f7e0de2
       )
       for (ns <- toShade)
         yield ShadeRule.rename(ns + ".**" -> s"lmcoursier.internal.shaded.$ns.@1").inAll
     },
     libraryDependencies ++= Seq(
-<<<<<<< HEAD
-      ("io.get-coursier" %% "coursier" % coursierVersion0).cross(CrossVersion.for3Use2_13),
-      "net.hamnaberg" %% "dataclass-annotation" % dataclassScalafixV % Provided,
-      lmIvy.value % Provided,
-      "org.scalatest" %% "scalatest" % "3.2.13" % Test,
-    ),
-    conflictWarning := ConflictWarning.disable,
-    dontPublish,
-=======
       coursierDep,
       "io.get-coursier" %% "coursier-sbt-maven-repository" % coursierVersion0,
       "io.get-coursier.jniutils" % "windows-jni-utils-lmcoursier" % jniUtilsVersion,
       "net.hamnaberg" %% "dataclass-annotation" % dataclassScalafixV % Provided,
-      "org.scala-lang.modules" %% "scala-collection-compat" % "2.12.0",
-      "org.scala-lang.modules" %% "scala-xml" % "2.3.0", // depending on that one so that it doesn't get shaded
-      "org.slf4j" % "slf4j-api" % "1.7.36", // depending on that one so that it doesn't get shaded either
-      lmIvy.value,
-      "org.scalatest" %% "scalatest" % "3.2.18" % Test
-    )
->>>>>>> 8f7e0de2
+      lmIvy.value % Provided,
+      "org.scalatest" %% "scalatest" % "3.2.18" % Test,
+    ),
+    conflictWarning := ConflictWarning.disable,
+    dontPublish,
   )
 
 lazy val `sbt-coursier-shared` = project
