
import Settings._

def dataclassScalafixV = "0.1.0"

inThisBuild(List(
  organization := "org.scala-sbt",
  homepage := Some(url("https://github.com/coursier/sbt-coursier")),
  licenses := Seq("Apache 2.0" -> url("http://opensource.org/licenses/Apache-2.0")),
  developers := List(
    Developer(
      "alexarchambault",
      "Alexandre Archambault",
      "",
      url("https://github.com/alexarchambault")
    )
  ),
  semanticdbEnabled := true,
<<<<<<< HEAD
  semanticdbVersion := "4.8.14",
=======
  semanticdbVersion := "4.9.8",
>>>>>>> 077fbaef
  scalafixDependencies += "net.hamnaberg" %% "dataclass-scalafix" % dataclassScalafixV,
  version := "2.0.0-alpha8-SNAPSHOT",
  scalaVersion := scala3,
))

ThisBuild / assemblyMergeStrategy := {
  case PathList("lmcoursier", "internal", "shaded", "org", "fusesource", xs @ _*) => MergeStrategy.first
  // case PathList("lmcoursier", "internal", "shaded", "package.class") => MergeStrategy.first
  // case PathList("lmcoursier", "internal", "shaded", "package$.class") => MergeStrategy.first
  case PathList("com", "github") => MergeStrategy.discard
  case PathList("com", "jcraft") => MergeStrategy.discard
  case PathList("com", "lmax") => MergeStrategy.discard
  case PathList("com", "sun") => MergeStrategy.discard
  case PathList("com", "swoval") => MergeStrategy.discard
  case PathList("com", "typesafe") => MergeStrategy.discard
  case PathList("gigahorse") => MergeStrategy.discard
  case PathList("jline") => MergeStrategy.discard
  case PathList("scala") => MergeStrategy.discard
  case PathList("sjsonnew") => MergeStrategy.discard
  case PathList("xsbti") => MergeStrategy.discard
  case PathList("META-INF", "native", xs @ _*) => MergeStrategy.first
  case x =>
    val oldStrategy = (ThisBuild / assemblyMergeStrategy).value
    oldStrategy(x)
}

val coursierVersion0 = "2.1.9"
val lmVersion = "1.3.4"
val lm2_13Version = "1.5.0-M3"
val lm3Version = "2.0.0-M1"

lazy val scalafixGen = Def.taskDyn {
  val root = (ThisBuild / baseDirectory).value.toURI.toString
  val from = (Compile / sourceDirectory).value
  val to = (Compile / sourceManaged).value
  val outFrom = from.toURI.toString.stripSuffix("/").stripPrefix(root)
  val outTo = to.toURI.toString.stripSuffix("/").stripPrefix(root)
  Def.task {
    (Compile / scalafix)
      .toTask(s" https://raw.githubusercontent.com/hamnis/dataclass-scalafix/9d1bc56b0b53c537293f1218d5600a2e987ee82a/rules/src/main/scala/fix/GenerateDataClass.scala --out-from=$outFrom --out-to=$outTo")
      .value
    (to ** "*.scala").get
  }
}

Global / excludeLintKeys += scriptedBufferLog
Global / excludeLintKeys += scriptedLaunchOpts

<<<<<<< HEAD
=======
def coursierVersion0 = "2.1.13"
>>>>>>> 077fbaef
def coursierDep = ("io.get-coursier" %% "coursier" % coursierVersion0)
  .cross(CrossVersion.for3Use2_13)
  .exclude("org.codehaus.plexus", "plexus-archiver")
  .exclude("org.codehaus.plexus", "plexus-container-default")

def coursierSbtMavenRepoDep = ("io.get-coursier" %% "coursier-sbt-maven-repository" % coursierVersion0)
  .cross(CrossVersion.for3Use2_13)

def excludedDependencies = Seq(
  ExclusionRule("org.scala-lang.modules", "scala-xml_2.13"),
  ExclusionRule("org.scala-lang.modules", "scala-collection-compat_2.13"),
)

def dataclassGen(data: Reference) = Def.taskDyn {
  val root = (ThisBuild / baseDirectory).value.toURI.toString
  val from = (data / Compile / sourceDirectory).value
  val to = (Compile / sourceManaged).value
  val outFrom = from.toURI.toString.stripSuffix("/").stripPrefix(root)
  val outTo = to.toURI.toString.stripSuffix("/").stripPrefix(root)
  (data / Compile / compile).value
  Def.task {
    (data / Compile / scalafix)
      .toTask(s" --rules GenerateDataClass --out-from=$outFrom --out-to=$outTo")
      .value
    (to ** "*.scala").get
  }
}

def lmIvy = Def.setting {
  "org.scala-sbt" %% "librarymanagement-ivy" % {
    scalaBinaryVersion.value match {
      case "2.12" => lmVersion
      case "2.13" => lm2_13Version
      case  _     => lm3Version
    }
  }
}

lazy val preTest = taskKey[Unit]("prep steps before tests")

lazy val definitions = project
  .in(file("modules/definitions"))
  .disablePlugins(MimaPlugin)
  .settings(
    scalaVersion := scala3,
    crossScalaVersions := Seq(scala212, scala213, scala3),
    libraryDependencies ++= Seq(
      coursierDep,
      "net.hamnaberg" %% "dataclass-annotation" % dataclassScalafixV % Provided,
      lmIvy.value % Provided,
    ),
    conflictWarning := ConflictWarning.disable,
    dontPublish,
  )

// FIXME Ideally, we should depend on the same version of io.get-coursier.jniutils:windows-jni-utils that
// io.get-coursier::coursier depends on.
val jniUtilsVersion = "0.3.3"

lazy val `lm-coursier` = project
  .in(file("modules/lm-coursier"))
  .settings(
    shared,
    crossScalaVersions := Seq(scala212, scala213, scala3),
    Mima.settings,
    Mima.lmCoursierFilters,
    libraryDependencies ++= Seq(
      coursierDep,
      coursierSbtMavenRepoDep,
      "io.get-coursier.jniutils" % "windows-jni-utils-lmcoursier" % jniUtilsVersion,
      "net.hamnaberg" %% "dataclass-annotation" % dataclassScalafixV % Provided,

      // We depend on librarymanagement-ivy rather than just
      // librarymanagement-core to handle the ModuleDescriptor passed
      // to DependencyResolutionInterface.update, which is an
      // IvySbt#Module (seems DependencyResolutionInterface.moduleDescriptor
      // is ignored).
      lmIvy.value,
<<<<<<< HEAD
      "org.scalatest" %% "scalatest" % "3.2.18" % Test,
=======
      "org.scalatest" %% "scalatest" % "3.2.19" % Test
>>>>>>> 077fbaef
    ),
    excludeDependencies ++= excludedDependencies,
    Test / exportedProducts := {
      (Test / preTest).value
      (Test / exportedProducts).value
    },
    Test / preTest := {
      (customProtocolForTest212 / publishLocal).value
      (customProtocolForTest213 / publishLocal).value
      (customProtocolJavaForTest / publishLocal).value
    },
    Compile / sourceGenerators += dataclassGen(definitions).taskValue,
  )

lazy val `lm-coursier-shaded-publishing` = project
  .in(file("modules/lm-coursier/target/shaded-publishing-module"))
  .settings(
    name := "librarymanagement-coursier",
    crossScalaVersions := Seq(scala212, scala213, scala3),
    Compile / packageBin := (`lm-coursier-shaded` / assembly).value,
  )

lazy val `lm-coursier-shaded` = project
  .in(file("modules/lm-coursier/target/shaded-module"))
  .settings(
    shared,
    crossScalaVersions := Seq(scala212, scala213, scala3),
    Mima.settings,
    Mima.lmCoursierFilters,
    Mima.lmCoursierShadedFilters,
    Compile / sources := (`lm-coursier` / Compile / sources).value,
    // shadedModules ++= Set(
    //   "io.get-coursier" %% "coursier",
    //   "io.get-coursier" %% "coursier-sbt-maven-repository",
    //   "io.get-coursier.jniutils" % "windows-jni-utils-lmcoursier"
    // ),
    // validNamespaces += "lmcoursier",
    // validEntries ++= Set(
    //   // FIXME Ideally, we should just strip those from the resulting JAR…
    //   "README", // from google-collections via plexus-archiver (see below)
    //   // from plexus-util via plexus-archiver (see below)
    //   "licenses/extreme.indiana.edu.license.TXT",
    //   "licenses/javolution.license.TXT",
    //   "licenses/thoughtworks.TXT",
    //   "licenses/",
    // ),
    assemblyShadeRules := {
      val toShade = Seq(
        "coursier",
        "org.fusesource",
        "macrocompat",
        "io.github.alexarchambault.windowsansi",
        "concurrentrefhashmap",
        "com.github.ghik",
        // pulled by the plexus-archiver stuff that coursier-cache
        // depends on for now… can hopefully be removed in the future
        "com.google.common",
        "com.jcraft",
        "com.lmax",
        "org.apache.commons",
        "org.apache.xbean",
        "org.codehaus",
        "org.iq80",
        "org.tukaani",
        "com.github.plokhotnyuk.jsoniter_scala",
        "scala.cli",
        "com.github.luben.zstd",
        "javax.inject" // hope shading this is fine… It's probably pulled via plexus-archiver, that sbt shouldn't use anyway…
      )
      for (ns <- toShade)
        yield ShadeRule.rename(ns + ".**" -> s"lmcoursier.internal.shaded.$ns.@1").inAll
    },
    libraryDependencies ++= Seq(
      coursierDep,
      coursierSbtMavenRepoDep,
      "io.get-coursier.jniutils" % "windows-jni-utils-lmcoursier" % jniUtilsVersion,
      "net.hamnaberg" %% "dataclass-annotation" % dataclassScalafixV % Provided,
<<<<<<< HEAD
      lmIvy.value % Provided,
      "org.scalatest" %% "scalatest" % "3.2.18" % Test,
    ),
    excludeDependencies ++= excludedDependencies,
    conflictWarning := ConflictWarning.disable,
    dontPublish,
=======
      "org.scala-lang.modules" %% "scala-collection-compat" % "2.12.0",
      "org.scala-lang.modules" %% "scala-xml" % "2.3.0", // depending on that one so that it doesn't get shaded
      "org.slf4j" % "slf4j-api" % "1.7.36", // depending on that one so that it doesn't get shaded either
      lmIvy.value,
      "org.scalatest" %% "scalatest" % "3.2.19" % Test
    )
>>>>>>> 077fbaef
  )

lazy val `sbt-coursier-shared` = project
  .in(file("modules/sbt-coursier-shared"))
  .disablePlugins(MimaPlugin)
  .dependsOn(`lm-coursier`)
  .settings(
    plugin,
    generatePropertyFile,
    libraryDependencies += "com.lihaoyi" %% "utest" % "0.8.4" % Test,
    testFrameworks += new TestFramework("utest.runner.Framework")
  )

lazy val `sbt-coursier-shared-shaded` = project
  .in(file("modules/sbt-coursier-shared/target/shaded-module"))
  .disablePlugins(MimaPlugin)
  .dependsOn(`lm-coursier-shaded`)
  .settings(
    plugin,
    generatePropertyFile,
    Compile / unmanagedSourceDirectories := (`sbt-coursier-shared` / Compile / unmanagedSourceDirectories).value
  )

lazy val `sbt-lm-coursier` = project
  .in(file("modules/sbt-lm-coursier"))
  .enablePlugins(ScriptedPlugin)
  .disablePlugins(MimaPlugin)
  .dependsOn(`sbt-coursier-shared-shaded`)
  .settings(
    plugin,
    sbtTestDirectory := (`sbt-coursier` / sbtTestDirectory).value,
    scriptedDependencies := {
      scriptedDependencies.value

      // TODO Get those automatically
      // (but shouldn't scripted itself handle that…?)
       (`lm-coursier-shaded` / publishLocal).value
       (`sbt-coursier-shared-shaded` / publishLocal).value
     }
   )

lazy val `sbt-coursier` = project
  .in(file("modules/sbt-coursier"))
  .enablePlugins(ScriptedPlugin)
  .disablePlugins(MimaPlugin)
  .dependsOn(`sbt-coursier-shared`)
  .settings(
    plugin,
    scriptedDependencies := {
      scriptedDependencies.value

      // TODO Get dependency projects automatically
      // (but shouldn't scripted itself handle that…?)
      (`lm-coursier` / publishLocal).value
      (`sbt-coursier-shared` / publishLocal).value
    }
  )

lazy val customProtocolForTest212 = project
  .in(file("modules/custom-protocol-for-test-2-12"))
  .settings(
    sourceDirectory := file("modules/custom-protocol-for-test/src").toPath.toAbsolutePath.toFile,
    scalaVersion := scala212,
    organization := "org.example",
    moduleName := "customprotocol-handler",
    version := "0.1.0",
    dontPublish
  )

lazy val customProtocolForTest213 = project
  .in(file("modules/custom-protocol-for-test-2-13"))
  .settings(
    sourceDirectory := file("modules/custom-protocol-for-test/src").toPath.toAbsolutePath.toFile,
    scalaVersion := scala213,
    organization := "org.example",
    moduleName := "customprotocol-handler",
    version := "0.1.0",
    dontPublish
  )

lazy val customProtocolJavaForTest = project
  .in(file("modules/custom-protocol-java-for-test"))
  .settings(
    crossPaths := false,
    organization := "org.example",
    moduleName := "customprotocoljava-handler",
    version := "0.1.0",
    dontPublish
  )

lazy val `sbt-coursier-root` = project
  .in(file("."))
  .disablePlugins(MimaPlugin)
  .aggregate(
    definitions,
    `lm-coursier`,
    `lm-coursier-shaded`,
    // `sbt-coursier`,
    // `sbt-coursier-shared`,
    // `sbt-coursier-shared-shaded`,
    // `sbt-lm-coursier`
  )
  .settings(
    shared,
    (publish / skip) := true
  )

Global / onChangedBuildSource := ReloadOnSourceChanges<|MERGE_RESOLUTION|>--- conflicted
+++ resolved
@@ -16,11 +16,7 @@
     )
   ),
   semanticdbEnabled := true,
-<<<<<<< HEAD
-  semanticdbVersion := "4.8.14",
-=======
   semanticdbVersion := "4.9.8",
->>>>>>> 077fbaef
   scalafixDependencies += "net.hamnaberg" %% "dataclass-scalafix" % dataclassScalafixV,
   version := "2.0.0-alpha8-SNAPSHOT",
   scalaVersion := scala3,
@@ -47,7 +43,7 @@
     oldStrategy(x)
 }
 
-val coursierVersion0 = "2.1.9"
+val coursierVersion0 = "2.1.13"
 val lmVersion = "1.3.4"
 val lm2_13Version = "1.5.0-M3"
 val lm3Version = "2.0.0-M1"
@@ -69,10 +65,6 @@
 Global / excludeLintKeys += scriptedBufferLog
 Global / excludeLintKeys += scriptedLaunchOpts
 
-<<<<<<< HEAD
-=======
-def coursierVersion0 = "2.1.13"
->>>>>>> 077fbaef
 def coursierDep = ("io.get-coursier" %% "coursier" % coursierVersion0)
   .cross(CrossVersion.for3Use2_13)
   .exclude("org.codehaus.plexus", "plexus-archiver")
@@ -151,11 +143,7 @@
       // IvySbt#Module (seems DependencyResolutionInterface.moduleDescriptor
       // is ignored).
       lmIvy.value,
-<<<<<<< HEAD
-      "org.scalatest" %% "scalatest" % "3.2.18" % Test,
-=======
       "org.scalatest" %% "scalatest" % "3.2.19" % Test
->>>>>>> 077fbaef
     ),
     excludeDependencies ++= excludedDependencies,
     Test / exportedProducts := {
@@ -233,21 +221,12 @@
       coursierSbtMavenRepoDep,
       "io.get-coursier.jniutils" % "windows-jni-utils-lmcoursier" % jniUtilsVersion,
       "net.hamnaberg" %% "dataclass-annotation" % dataclassScalafixV % Provided,
-<<<<<<< HEAD
       lmIvy.value % Provided,
-      "org.scalatest" %% "scalatest" % "3.2.18" % Test,
+      "org.scalatest" %% "scalatest" % "3.2.19" % Test,
     ),
     excludeDependencies ++= excludedDependencies,
     conflictWarning := ConflictWarning.disable,
     dontPublish,
-=======
-      "org.scala-lang.modules" %% "scala-collection-compat" % "2.12.0",
-      "org.scala-lang.modules" %% "scala-xml" % "2.3.0", // depending on that one so that it doesn't get shaded
-      "org.slf4j" % "slf4j-api" % "1.7.36", // depending on that one so that it doesn't get shaded either
-      lmIvy.value,
-      "org.scalatest" %% "scalatest" % "3.2.19" % Test
-    )
->>>>>>> 077fbaef
   )
 
 lazy val `sbt-coursier-shared` = project
