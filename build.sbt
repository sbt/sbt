import Dependencies._
import Path._

def commonSettings: Seq[Setting[_]] = Def settings (
  scalaVersion := scala212,
  // publishArtifact in packageDoc := false,
  resolvers += Resolver.typesafeIvyRepo("releases"),
  resolvers += Resolver.sonatypeRepo("snapshots"),
  resolvers += "bintray-sbt-maven-releases" at "https://dl.bintray.com/sbt/maven-releases/",
  // concurrentRestrictions in Global += Util.testExclusiveRestriction,
  testOptions += Tests.Argument(TestFrameworks.ScalaCheck, "-w", "1"),
  javacOptions in compile ++= Seq("-Xlint", "-Xlint:-serial"),
  crossScalaVersions := Seq(scala211, scala212),
  resolvers += Resolver.sonatypeRepo("public"),
  scalacOptions := {
    val old = scalacOptions.value
    scalaVersion.value match {
      case sv if sv.startsWith("2.10") =>
        old diff List("-Xfuture", "-Ywarn-unused", "-Ywarn-unused-import")
      case sv if sv.startsWith("2.11") => old ++ List("-Ywarn-unused", "-Ywarn-unused-import")
      case _                           => old ++ List("-Ywarn-unused", "-Ywarn-unused-import", "-YdisableFlatCpCaching")
    }
  },
  inCompileAndTest(scalacOptions in console --= Vector("-Ywarn-unused-import", "-Ywarn-unused", "-Xlint")),
  publishArtifact in Compile := true,
  publishArtifact in Test := false,
  parallelExecution in Test := false
)

val mimaSettings = Def settings (
  mimaPreviousArtifacts := Set(
    "1.0.0", "1.0.1", "1.0.2", "1.0.3", "1.0.4",
    "1.1.0", "1.1.1", "1.1.2", "1.1.3",
  ) map (version =>
    organization.value %% moduleName.value % version
      cross (if (crossPaths.value) CrossVersion.binary else CrossVersion.disabled)
  ),
)

lazy val lmRoot = (project in file("."))
  .aggregate(lmCore, lmIvy)
  .settings(
    inThisBuild(
      Seq(
        homepage := Some(url("https://github.com/sbt/librarymanagement")),
        description := "Library management module for sbt",
        scmInfo := {
          val slug = "sbt/librarymanagement"
          Some(ScmInfo(url(s"https://github.com/$slug"), s"git@github.com:$slug.git"))
        },
        bintrayPackage := "librarymanagement",
        scalafmtOnCompile in Sbt := false,
        git.baseVersion := "1.2.0",
        version := {
          val v = version.value
          if (v contains "SNAPSHOT") git.baseVersion.value
          else v
        }
      )),
    commonSettings,
    name := "LM Root",
    publish := {},
    publishLocal := {},
    publishArtifact in Compile := false,
    publishArtifact := false,
    customCommands
  )

lazy val lmCore = (project in file("core"))
  .enablePlugins(ContrabandPlugin, JsonCodecPlugin)
  .settings(
    commonSettings,
    name := "librarymanagement-core",
    libraryDependencies ++= Seq(
      jsch,
      scalaReflect.value,
      scalaCompiler.value,
      launcherInterface,
      gigahorseOkhttp,
      okhttpUrlconnection,
      sjsonnewScalaJson.value % Optional,
      scalaTest % Test,
      scalaCheck % Test
    ),
    libraryDependencies ++= scalaXml.value,
    resourceGenerators in Compile += Def
      .task(
        Util.generateVersionFile(
          version.value,
          resourceManaged.value,
          streams.value,
          (compile in Compile).value
        )
      )
      .taskValue,
    managedSourceDirectories in Compile +=
      baseDirectory.value / "src" / "main" / "contraband-scala",
    sourceManaged in (Compile, generateContrabands) := baseDirectory.value / "src" / "main" / "contraband-scala",
    contrabandFormatsForType in generateContrabands in Compile := DatatypeConfig.getFormats,
    // WORKAROUND sbt/sbt#2205 include managed sources in packageSrc
    mappings in (Compile, packageSrc) ++= {
      val srcs = (managedSources in Compile).value
      val sdirs = (managedSourceDirectories in Compile).value
      val base = baseDirectory.value
      (((srcs --- sdirs --- base) pair (relativeTo(sdirs) | relativeTo(base) | flat)) toSeq)
    },
    mimaSettings,
    mimaBinaryIssueFilters ++= {
      import com.typesafe.tools.mima.core._, ProblemFilters._
      Seq(
        exclude[DirectMissingMethodProblem]("sbt.librarymanagement.EvictionWarningOptions.this"),
        exclude[DirectMissingMethodProblem]("sbt.librarymanagement.EvictionWarningOptions.copy"),
        exclude[IncompatibleResultTypeProblem]("sbt.librarymanagement.EvictionWarningOptions.copy$default$7")
      )
    }
  )
  .configure(addSbtIO, addSbtUtilLogging, addSbtUtilPosition, addSbtUtilCache)

lazy val lmCommonTest = (project in file("common-test"))
  .dependsOn(lmCore)
  .settings(
    commonSettings,
    skip in publish := true,
    name := "common-test",
    libraryDependencies ++= Seq(scalaTest, scalaCheck),
<<<<<<< HEAD
    scalacOptions in (Compile, console) --=
      Vector("-Ywarn-unused-import", "-Ywarn-unused", "-Xlint"),
    mimaSettings
=======
    mimaSettings,
>>>>>>> 63c9857a
  )

lazy val lmIvy = (project in file("ivy"))
  .enablePlugins(ContrabandPlugin, JsonCodecPlugin)
  .dependsOn(lmCore, lmCommonTest % Test)
  .settings(
    commonSettings,
    name := "librarymanagement-ivy",
    libraryDependencies ++= Seq(ivy, scalaTest % Test, scalaCheck % Test),
    managedSourceDirectories in Compile +=
      baseDirectory.value / "src" / "main" / "contraband-scala",
    sourceManaged in (Compile, generateContrabands) := baseDirectory.value / "src" / "main" / "contraband-scala",
    contrabandFormatsForType in generateContrabands in Compile := DatatypeConfig.getFormats,
    scalacOptions in (Compile, console) --=
      Vector("-Ywarn-unused-import", "-Ywarn-unused", "-Xlint"),
    mimaSettings,
    mimaBinaryIssueFilters ++= {
      import com.typesafe.tools.mima.core._, ProblemFilters._
      Seq(
        exclude[DirectMissingMethodProblem]("sbt.internal.librarymanagement.ivyint.GigahorseUrlHandler#SbtUrlInfo.this"),
        exclude[IncompatibleMethTypeProblem]("sbt.internal.librarymanagement.ivyint.GigahorseUrlHandler#SbtUrlInfo.this"),
        exclude[DirectMissingMethodProblem]("sbt.internal.librarymanagement.ivyint.GigahorseUrlHandler.checkStatusCode"),

        // sbt.internal methods that changed type signatures and aren't used elsewhere in production code
        exclude[DirectMissingMethodProblem]("sbt.internal.librarymanagement.IvySbt#ParallelCachedResolutionResolveEngine.mergeErrors"),
        exclude[DirectMissingMethodProblem]("sbt.internal.librarymanagement.IvySbt.cleanCachedResolutionCache"),
        exclude[DirectMissingMethodProblem]("sbt.internal.librarymanagement.IvyRetrieve.artifacts"),
        exclude[DirectMissingMethodProblem]("sbt.internal.librarymanagement.IvyScalaUtil.checkModule"),
        exclude[DirectMissingMethodProblem]("sbt.internal.librarymanagement.ivyint.CachedResolutionResolveEngine.mergeErrors"),
        exclude[DirectMissingMethodProblem]("sbt.internal.librarymanagement.ivyint.CachedResolutionResolveCache.buildArtificialModuleDescriptor"),
        exclude[DirectMissingMethodProblem]("sbt.internal.librarymanagement.ivyint.CachedResolutionResolveCache.buildArtificialModuleDescriptors"),
        exclude[ReversedMissingMethodProblem]("sbt.internal.librarymanagement.ivyint.CachedResolutionResolveEngine.mergeErrors")
      )
    },
  )

def customCommands: Seq[Setting[_]] = Seq(
  commands += Command.command("release") { state =>
    // "clean" ::
    "+compile" ::
      "+publishSigned" ::
      "reload" ::
      state
  }
)

inThisBuild(Seq(
  whitesourceProduct                   := "Lightbend Reactive Platform",
  whitesourceAggregateProjectName      := "sbt-lm-master",
  whitesourceAggregateProjectToken     := "9bde4ccbaab7401a91f8cda337af84365d379e13abaf473b85cb16e3f5c65cb6",
  whitesourceIgnoredScopes             += "scalafmt",
  whitesourceFailOnError               := sys.env.contains("WHITESOURCE_PASSWORD"), // fail if pwd is present
  whitesourceForceCheckAllDependencies := true,
))

def inCompileAndTest(ss: SettingsDefinition*): Seq[Setting[_]] =
  Seq(Compile, Test) flatMap (inConfig(_)(Def.settings(ss: _*)))<|MERGE_RESOLUTION|>--- conflicted
+++ resolved
@@ -123,13 +123,9 @@
     skip in publish := true,
     name := "common-test",
     libraryDependencies ++= Seq(scalaTest, scalaCheck),
-<<<<<<< HEAD
     scalacOptions in (Compile, console) --=
       Vector("-Ywarn-unused-import", "-Ywarn-unused", "-Xlint"),
-    mimaSettings
-=======
     mimaSettings,
->>>>>>> 63c9857a
   )
 
 lazy val lmIvy = (project in file("ivy"))
