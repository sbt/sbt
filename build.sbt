--- conflicted
+++ resolved
@@ -108,7 +108,9 @@
     Transform.conscriptSettings(bundledLauncherProj),
     publish := {},
     publishLocal := {},
-    skip in publish := true
+    skip in publish := true,
+    commands in Global += Command.single("sbtOn")((state, dir) =>
+      s"sbtProj/test:runMain sbt.RunFromSourceMain $dir" :: state),
   )
 
 // This is used to configure an sbt-launcher for this version of sbt.
@@ -438,21 +440,28 @@
     crossPaths := false,
     javaOptions ++= Seq("-Xdebug", "-Xrunjdwp:transport=dt_socket,server=y,suspend=n,address=5005"),
     mimaSettings,
-<<<<<<< HEAD
-    mimaBinaryIssueFilters ++= Vector(
-      // Added more items to Import trait.
-      exclude[ReversedMissingMethodProblem]("sbt.Import.sbt$Import$_setter_$WatchSource_="),
-      exclude[ReversedMissingMethodProblem]("sbt.Import.WatchSource"),
-
-      // Dropped in favour of kind-projector's polymorphic lambda literals
-      exclude[DirectMissingMethodProblem]("sbt.Import.Param"),
-      exclude[DirectMissingMethodProblem]("sbt.package.Param"),
-
-      // Dropped in favour of plain scala.Function, and its compose method
-      exclude[DirectMissingMethodProblem]("sbt.package.toFn1"),
-    )
+    mimaBinaryIssueFilters ++= sbtIgnoredProblems,
+    addBuildInfoToConfig(Test),
+    buildInfoObject in Test := "TestBuildInfo",
+    buildInfoKeys in Test := Seq[BuildInfoKey](fullClasspath in Compile),
+    connectInput in run in Test := true,
   )
   .configure(addSbtCompilerBridge)
+
+lazy val sbtIgnoredProblems = {
+  Vector(
+    // Added more items to Import trait.
+    exclude[ReversedMissingMethodProblem]("sbt.Import.sbt$Import$_setter_$WatchSource_="),
+    exclude[ReversedMissingMethodProblem]("sbt.Import.WatchSource"),
+
+    // Dropped in favour of kind-projector's polymorphic lambda literals
+    exclude[DirectMissingMethodProblem]("sbt.Import.Param"),
+    exclude[DirectMissingMethodProblem]("sbt.package.Param"),
+
+    // Dropped in favour of plain scala.Function, and its compose method
+    exclude[DirectMissingMethodProblem]("sbt.package.toFn1"),
+  )
+}
 
 def runNpm(command: String, base: File, log: sbt.internal.util.ManagedLogger) = {
   val npm = if (sbt.internal.util.Util.isWindows) "npm.cmd" else "npm"
@@ -463,25 +472,6 @@
   } catch {
     case e: java.io.IOException => log.warn("failed to run npm " + e.getMessage)
   }
-=======
-    mimaBinaryIssueFilters ++= sbtIgnoredProblems,
-    addBuildInfoToConfig(Test),
-    buildInfoObject in Test := "TestBuildInfo",
-    buildInfoKeys in Test := Seq[BuildInfoKey](fullClasspath in Compile),
-    connectInput in run in Test := true,
-  )
-  .configure(addSbtCompilerBridge)
-
-commands in Global += Command.single("sbtOn")((state, dir) =>
-  s"sbtProj/test:runMain sbt.RunFromSourceMain $dir" :: state)
-
-lazy val sbtIgnoredProblems = {
-  Seq(
-    // Added more items to Import trait.
-    exclude[ReversedMissingMethodProblem]("sbt.Import.sbt$Import$_setter_$WatchSource_="),
-    exclude[ReversedMissingMethodProblem]("sbt.Import.WatchSource")
-  )
->>>>>>> 138fb58c
 }
 
 lazy val vscodePlugin = (project in file("vscode-sbt-scala"))
