--- conflicted
+++ resolved
@@ -159,13 +159,8 @@
       "io.get-coursier" %% "coursier-sbt-maven-repository" % coursierVersion0,
       "io.get-coursier.jniutils" % "windows-jni-utils-lmcoursier" % jniUtilsVersion,
       "net.hamnaberg" %% "dataclass-annotation" % dataclassScalafixV % Provided,
-<<<<<<< HEAD
-      "org.scala-lang.modules" %% "scala-collection-compat" % "2.11.0",
+      "org.scala-lang.modules" %% "scala-collection-compat" % "2.12.0",
       "org.scala-lang.modules" %% "scala-xml" % "2.3.0", // depending on that one so that it doesn't get shaded
-=======
-      "org.scala-lang.modules" %% "scala-collection-compat" % "2.12.0",
-      "org.scala-lang.modules" %% "scala-xml" % "2.2.0", // depending on that one so that it doesn't get shaded
->>>>>>> 7dd79a4f
       "org.slf4j" % "slf4j-api" % "1.7.36", // depending on that one so that it doesn't get shaded either
       lmIvy.value,
       "org.scalatest" %% "scalatest" % "3.2.18" % Test
