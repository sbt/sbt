import Dependencies._
import Util._
import com.typesafe.tools.mima.core.ProblemFilters._
import com.typesafe.tools.mima.core._
import local.Scripted
import java.nio.file.{ Files, Path => JPath }
import java.util.Locale

import scala.util.Try

// ThisBuild settings take lower precedence,
// but can be shared across the multi projects.
ThisBuild / version := {
<<<<<<< HEAD
  val v = "2.0.0-alpha10-SNAPSHOT"
=======
  val v = "1.10.0-SNAPSHOT"
>>>>>>> 0a170626
  nightlyVersion.getOrElse(v)
}
ThisBuild / version2_13 := "2.0.0-alpha10-SNAPSHOT"
ThisBuild / versionScheme := Some("early-semver")
ThisBuild / scalafmtOnCompile := !(Global / insideCI).value
ThisBuild / Test / scalafmtOnCompile := !(Global / insideCI).value
// ThisBuild / turbo := true
ThisBuild / usePipelining := false // !(Global / insideCI).value
ThisBuild / organization := "org.scala-sbt"
ThisBuild / description := "sbt is an interactive build tool"
ThisBuild / licenses := List("Apache-2.0" -> url("https://github.com/sbt/sbt/blob/develop/LICENSE"))
ThisBuild / javacOptions ++= Seq("-source", "1.8", "-target", "1.8")
ThisBuild / Compile / doc / javacOptions := Nil
ThisBuild / developers := List(
  Developer("harrah", "Mark Harrah", "@harrah", url("https://github.com/harrah")),
  Developer("eed3si9n", "Eugene Yokota", "@eed3si9n", url("https://github.com/eed3si9n")),
  Developer("jsuereth", "Josh Suereth", "@jsuereth", url("https://github.com/jsuereth")),
  Developer("dwijnand", "Dale Wijnand", "@dwijnand", url("https://github.com/dwijnand")),
  Developer("eatkins", "Ethan Atkins", "@eatkins", url("https://github.com/eatkins")),
  Developer(
    "gkossakowski",
    "Grzegorz Kossakowski",
    "@gkossakowski",
    url("https://github.com/gkossakowski")
  ),
  Developer("Duhemm", "Martin Duhem", "@Duhemm", url("https://github.com/Duhemm"))
)
ThisBuild / homepage := Some(url("https://github.com/sbt/sbt"))
ThisBuild / scmInfo := Some(
  ScmInfo(url("https://github.com/sbt/sbt"), "git@github.com:sbt/sbt.git")
)
ThisBuild / resolvers += Resolver.mavenLocal
ThisBuild / libraryDependencySchemes += "org.scala-lang.modules" %% "scala-xml" % VersionScheme.Always

Global / semanticdbEnabled := !(Global / insideCI).value
// Change main/src/main/scala/sbt/plugins/SemanticdbPlugin.scala too, if you change this.
Global / semanticdbVersion := "4.7.8"
val excludeLint = SettingKey[Set[Def.KeyedInitialize[_]]]("excludeLintKeys")
Global / excludeLint := (Global / excludeLint).?.value.getOrElse(Set.empty)
Global / excludeLint += componentID
Global / excludeLint += scriptedBufferLog
Global / excludeLint += checkPluginCross
ThisBuild / evictionErrorLevel := Level.Info

def commonSettings: Seq[Setting[_]] = Def.settings(
  headerLicense := Some(
    HeaderLicense.Custom(
      """|sbt
       |Copyright 2023, Scala center
       |Copyright 2011 - 2022, Lightbend, Inc.
       |Copyright 2008 - 2010, Mark Harrah
       |Licensed under Apache License 2.0 (see LICENSE)
       |""".stripMargin
    )
  ),
  scalaVersion := baseScalaVersion,
  componentID := None,
  resolvers += Resolver.typesafeIvyRepo("releases").withName("typesafe-sbt-build-ivy-releases"),
  resolvers ++= Resolver.sonatypeOssRepos("snapshots"),
  testFrameworks += TestFramework("hedgehog.sbt.Framework"),
  testFrameworks += TestFramework("verify.runner.Framework"),
  Global / concurrentRestrictions += Util.testExclusiveRestriction,
  Test / testOptions += Tests.Argument(TestFrameworks.ScalaCheck, "-w", "1"),
  Test / testOptions += Tests.Argument(TestFrameworks.ScalaCheck, "-verbosity", "2"),
  compile / javacOptions ++= Seq("-Xlint", "-Xlint:-serial"),
  /*
  Compile / doc / scalacOptions ++= {
    import scala.sys.process._
    val devnull = ProcessLogger(_ => ())
    val tagOrSha = ("git describe --exact-match" #|| "git rev-parse HEAD").lineStream(devnull).head
    Seq(
      "-sourcepath",
      (LocalRootProject / baseDirectory).value.getAbsolutePath,
      "-doc-source-url",
      s"https://github.com/sbt/sbt/tree/$tagOrSha€{FILE_PATH}.scala"
    )
  },
   */
  Compile / javafmtOnCompile := Def
    .taskDyn(if ((scalafmtOnCompile).value) Compile / javafmt else Def.task(()))
    .value,
  Test / javafmtOnCompile := Def
    .taskDyn(if ((Test / scalafmtOnCompile).value) Test / javafmt else Def.task(()))
    .value,
  Compile / unmanagedSources / inputFileStamps :=
    (Compile / unmanagedSources / inputFileStamps).dependsOn(Compile / javafmtOnCompile).value,
  Test / unmanagedSources / inputFileStamps :=
    (Test / unmanagedSources / inputFileStamps).dependsOn(Test / javafmtOnCompile).value,
  Test / publishArtifact := false,
  run / fork := true,
)

def utilCommonSettings: Seq[Setting[_]] = Def.settings(
  baseSettings,
  crossScalaVersions := Seq(scala212, scala213, scala3),
  libraryDependencies += Dependencies.scalaCollectionCompat,
  libraryDependencies ++= {
    if (scalaBinaryVersion.value == "3") Nil
    else Seq(compilerPlugin(kindProjector))
  }
)

def minimalSettings: Seq[Setting[_]] =
  commonSettings ++ customCommands ++
    publishPomSettings

def baseSettings: Seq[Setting[_]] =
  minimalSettings ++ Seq(projectComponent) ++ baseScalacOptions ++ Licensed.settings

def testedBaseSettings: Seq[Setting[_]] =
  baseSettings ++ testDependencies

val sbt13Plus =
  Seq(
    "1.3.0",
    "1.4.0",
    "1.5.0",
    "1.6.0",
    "1.7.0",
  )
val sbt10Plus =
  Seq(
    "1.0.0",
    "1.0.1",
    "1.0.2",
    "1.0.3",
    "1.0.4",
    "1.1.0",
    "1.1.1",
    "1.1.2",
    "1.1.3",
    "1.1.4",
    "1.1.5",
    "1.1.6",
    "1.2.0",
    "1.2.1",
    /*DOA,*/ "1.2.3",
    "1.2.4",
    /*DOA,*/ "1.2.6",
    "1.2.7",
    "1.2.8",
  ) ++ sbt13Plus
val noUtilVersion =
  Set("1.0.4", "1.1.4", "1.1.5", "1.1.6", "1.2.3", "1.2.4", "1.2.6", "1.2.7", "1.2.8")

val mimaSettings = mimaSettingsSince(sbt10Plus)
val utilMimaSettings = mimaSettingsSince(sbt10Plus.filterNot(noUtilVersion))
def mimaSettingsSince(versions: Seq[String]): Seq[Def.Setting[_]] = Def settings (
  mimaPreviousArtifacts := {
    val crossVersion = if (crossPaths.value) CrossVersion.binary else CrossVersion.disabled
    versions.map(v => organization.value % moduleName.value % v cross crossVersion).toSet
  },
  mimaBinaryIssueFilters ++= Seq(
    // Changes in the internal package
    exclude[DirectMissingMethodProblem]("sbt.internal.*"),
    exclude[FinalClassProblem]("sbt.internal.*"),
    exclude[FinalMethodProblem]("sbt.internal.*"),
    exclude[IncompatibleResultTypeProblem]("sbt.internal.*"),
    exclude[ReversedMissingMethodProblem]("sbt.internal.*"),
    exclude[DirectMissingMethodProblem]("sbt.PluginData.apply"),
    exclude[DirectMissingMethodProblem]("sbt.PluginData.copy"),
    exclude[DirectMissingMethodProblem]("sbt.PluginData.this"),
    exclude[IncompatibleResultTypeProblem]("sbt.EvaluateTask.executeProgress"),
    exclude[DirectMissingMethodProblem]("sbt.Keys.currentTaskProgress"),
    exclude[IncompatibleResultTypeProblem]("sbt.PluginData.copy$default$10")
  ),
)

val scriptedSbtReduxMimaSettings = Def.settings(mimaPreviousArtifacts := Set())

lazy val sbtRoot: Project = (project in file("."))
  .aggregate(allProjects.map(p => LocalProject(p.id)): _*)
  .settings(
    minimalSettings,
    onLoadMessage := {
      val version = sys.props("java.specification.version")
      """           __    __
        |     _____/ /_  / /_
        |    / ___/ __ \/ __/
        |   (__  ) /_/ / /_
        |  /____/_.___/\__/
        |Welcome to the build for sbt.
        |""".stripMargin +
        (if (version != "1.8")
           s"""!!!!!!!!!!!!!!!!!!!!!!!!!!!!!!!!!!!!!!!!!!
               |  Java version is $version. We recommend java 8.
               |!!!!!!!!!!!!!!!!!!!!!!!!!!!!!!!!!!!!!!!!!!""".stripMargin
         else "")
    },
    Util.baseScalacOptions,
    Docs.settings,
    scalacOptions += "-Ymacro-expand:none", // for both sxr and doc
    Util.publishPomSettings,
    otherRootSettings,
    publish := {},
    publishLocal := {},
    publish / skip := true,
    Global / commands += Command
      .single("sbtOn")((state, dir) => s"sbtProj/test:runMain sbt.RunFromSourceMain $dir" :: state),
    mimaSettings,
    mimaPreviousArtifacts := Set.empty,
    buildThinClient := (sbtClientProj / buildThinClient).evaluated,
    nativeImage := (sbtClientProj / nativeImage).value,
    installNativeThinClient := {
      // nativeInstallDirectory can be set globally or in a gitignored local file
      val dir = nativeInstallDirectory.?.value
      val target = Def.spaceDelimited("").parsed.headOption match {
        case Some(p) => file(p).toPath
        case _ =>
          dir match {
            case Some(d) => d / "sbtn"
            case _ =>
              val msg = "Expected input parameter <path>: installNativeExecutable /usr/local/bin"
              throw new IllegalStateException(msg)
          }
      }
      val base = baseDirectory.value.toPath
      val exec = (sbtClientProj / nativeImage).value.toPath
      streams.value.log.info(s"installing thin client ${base.relativize(exec)} to ${target}")
      Files.copy(exec, target, java.nio.file.StandardCopyOption.REPLACE_EXISTING)
    }
  )

// This is used to configure an sbt-launcher for this version of sbt.
lazy val bundledLauncherProj =
  (project in file("launch"))
    .enablePlugins(SbtLauncherPlugin)
    .settings(
      minimalSettings,
      inConfig(Compile)(Transform.configSettings),
    )
    .settings(
      name := "sbt-launch",
      moduleName := "sbt-launch",
      description := "sbt application launcher",
      autoScalaLibrary := false,
      crossPaths := false,
      Compile / doc / javacOptions := Nil,
      Compile / packageBin := sbtLaunchJar.value,
      mimaSettings,
      mimaPreviousArtifacts := Set()
    )

/* ** subproject declarations ** */

val collectionProj = project
  .in(file("util-collection"))
  .dependsOn(utilPosition, utilCore)
  .settings(
    name := "Collections",
    testedBaseSettings,
    libraryDependencies ++= Seq(sjsonNewScalaJson.value),
    libraryDependencies ++= (CrossVersion.partialVersion(scalaVersion.value) match {
      case Some((2, major)) if major <= 12 => Seq()
      case _                               => Seq(scalaPar)
    }),
    mimaSettings,
    conflictWarning := ConflictWarning.disable,
  )

// Command line-related utilities.
val completeProj = (project in file("internal") / "util-complete")
  .dependsOn(collectionProj, utilControl, utilLogging)
  .settings(
    testedBaseSettings,
    name := "Completion",
    libraryDependencies += jline,
    libraryDependencies += jline3Reader,
    libraryDependencies += jline3Builtins,
    mimaSettings,
    // Parser is used publicly, so we can't break bincompat.
    mimaBinaryIssueFilters := Seq(
      exclude[DirectMissingMethodProblem]("sbt.internal.util.complete.SoftInvalid.apply"),
      exclude[DirectMissingMethodProblem]("sbt.internal.util.complete.Invalid.apply"),
      exclude[DirectMissingMethodProblem]("sbt.internal.util.complete.Finite.apply"),
      exclude[DirectMissingMethodProblem]("sbt.internal.util.complete.Infinite.decrement"),
      exclude[DirectMissingMethodProblem]("sbt.internal.util.complete.History.this"),
      exclude[IncompatibleMethTypeProblem]("sbt.internal.util.complete.Completion.suggestion"),
      exclude[IncompatibleMethTypeProblem]("sbt.internal.util.complete.Completion.token"),
      exclude[IncompatibleMethTypeProblem]("sbt.internal.util.complete.Completion.displayOnly"),
      exclude[IncompatibleSignatureProblem]("sbt.internal.util.complete.*"),
    ),
  )
  .configure(addSbtIO)

// A logic with restricted negation as failure for a unique, stable model
val logicProj = (project in file("internal") / "util-logic")
  .dependsOn(collectionProj, utilRelation)
  .settings(
    testedBaseSettings,
    name := "Logic",
    mimaSettings,
  )

// defines Java structures used across Scala versions, such as the API structures and relationships extracted by
//   the analysis compiler phases and passed back to sbt.  The API structures are defined in a simple
//   format from which Java sources are generated by the datatype generator Projproject
lazy val utilInterface = (project in file("internal") / "util-interface").settings(
  baseSettings,
  javaOnlySettings,
  crossPaths := false,
  autoScalaLibrary := false,
  Compile / doc / javacOptions := Nil,
  name := "Util Interface",
  exportJars := true,
  utilMimaSettings,
)

lazy val utilControl = (project in file("internal") / "util-control").settings(
  utilCommonSettings,
  name := "Util Control",
  utilMimaSettings,
)

lazy val utilPosition = (project in file("internal") / "util-position")
  .settings(
    utilCommonSettings,
    name := "Util Position",
    scalacOptions += "-language:experimental.macros",
    libraryDependencies ++= Seq(scalaReflect.value, scalatest % "test"),
    utilMimaSettings,
  )

lazy val utilCore = project
  .in(file("internal") / "util-core")
  .settings(
    utilCommonSettings,
    name := "Util Core",
    libraryDependencies ++= {
      if (scalaBinaryVersion.value.startsWith("2")) {
        Seq("org.scala-lang" % "scala-reflect" % scalaVersion.value)
      } else Seq.empty
    },
    Util.keywordsSettings,
    utilMimaSettings
  )

lazy val utilLogging = project
  .in(file("internal") / "util-logging")
  .enablePlugins(ContrabandPlugin, JsonCodecPlugin)
  .dependsOn(utilInterface, utilCore)
  .settings(
    testedBaseSettings,
    name := "Util Logging",
    libraryDependencies ++=
      Seq(
        jline,
        jline3Terminal,
        jline3JNA,
        jline3Jansi,
        log4jApi,
        log4jCore,
        disruptor,
        sjsonNewScalaJson.value,
      ),
<<<<<<< HEAD
    libraryDependencies ++= Seq(scalacheck % "test", scalatest % "test"),
    Compile / generateContrabands / contrabandCodecsDependencies := List(sjsonNewCore.value),
=======
    Compile / scalacOptions ++= (scalaVersion.value match {
      case v if v.startsWith("2.12.") => List("-Ywarn-unused:-locals,-explicits,-privates")
      case _                          => List()
    }),
>>>>>>> 0a170626
    Compile / generateContrabands / sourceManaged := baseDirectory.value / "src" / "main" / "contraband-scala",
    Compile / managedSourceDirectories +=
      baseDirectory.value / "src" / "main" / "contraband-scala",
    Compile / generateContrabands / contrabandFormatsForType := { tpe =>
      val old = (Compile / generateContrabands / contrabandFormatsForType).value
      val name = tpe.removeTypeParameters.name
      if (name == "Throwable") Nil
      else old(tpe)
    },
    Test / fork := true,
    utilMimaSettings,
    mimaBinaryIssueFilters ++= Seq(
      exclude[DirectMissingMethodProblem]("sbt.internal.util.SuccessEvent.copy*"),
      exclude[DirectMissingMethodProblem]("sbt.internal.util.TraceEvent.copy*"),
      exclude[DirectMissingMethodProblem]("sbt.internal.util.StringEvent.copy*"),
      // Private final class constructors changed
      exclude[DirectMissingMethodProblem]("sbt.util.InterfaceUtil#ConcretePosition.this"),
      exclude[DirectMissingMethodProblem]("sbt.util.InterfaceUtil#ConcreteProblem.this"),
      exclude[ReversedMissingMethodProblem]("sbt.internal.util.ConsoleOut.flush"),
      // This affects Scala 2.11 only it seems, so it's ok?
      exclude[InheritedNewAbstractMethodProblem](
        "sbt.internal.util.codec.JsonProtocol.LogOptionFormat"
      ),
      exclude[InheritedNewAbstractMethodProblem](
        "sbt.internal.util.codec.JsonProtocol.ProgressItemFormat"
      ),
      exclude[InheritedNewAbstractMethodProblem](
        "sbt.internal.util.codec.JsonProtocol.ProgressEventFormat"
      ),
      exclude[DirectMissingMethodProblem]("sbt.internal.util.MainAppender.*"),
      exclude[IncompatibleMethTypeProblem]("sbt.internal.util.BufferedAppender.*"),
      exclude[IncompatibleMethTypeProblem]("sbt.internal.util.ManagedLogger.this"),
      exclude[IncompatibleMethTypeProblem]("sbt.internal.util.ManagedLogger.this"),
      exclude[IncompatibleMethTypeProblem]("sbt.internal.util.MainAppender*"),
      exclude[IncompatibleMethTypeProblem]("sbt.internal.util.GlobalLogging.*"),
      exclude[IncompatibleSignatureProblem]("sbt.internal.util.GlobalLogging.*"),
      exclude[IncompatibleSignatureProblem]("sbt.internal.util.MainAppender*"),
      exclude[MissingTypesProblem]("sbt.internal.util.ConsoleAppender"),
      exclude[MissingTypesProblem]("sbt.internal.util.BufferedAppender"),
      exclude[MissingClassProblem]("sbt.internal.util.Terminal$BlockingInputStream$"),
      exclude[IncompatibleResultTypeProblem]("sbt.util.LoggerContext#Log4JLoggerContext.loggers"),
    ),
  )
  .configure(addSbtIO)

lazy val utilRelation = (project in file("internal") / "util-relation")
  .settings(
    utilCommonSettings,
    name := "Util Relation",
    libraryDependencies ++= Seq(scalacheck % "test"),
    utilMimaSettings,
  )

// Persisted caching based on sjson-new
lazy val utilCache = project
  .in(file("util-cache"))
  .enablePlugins(
    ContrabandPlugin,
    // we generate JsonCodec only for actionresult.conta
    // JsonCodecPlugin,
  )
  .dependsOn(utilLogging)
  .settings(
    testedBaseSettings,
    name := "Util Cache",
    libraryDependencies ++=
      Seq(
        sjsonNewCore.value,
        sjsonNewScalaJson.value,
        sjsonNewMurmurhash.value,
        scalaReflect.value
      ),
    Compile / managedSourceDirectories +=
      baseDirectory.value / "src" / "main" / "contraband-scala",
    Compile / generateContrabands / sourceManaged := baseDirectory.value / "src" / "main" / "contraband-scala",
    Compile / generateContrabands / contrabandFormatsForType := ContrabandConfig.getFormats,
    utilMimaSettings,
    Test / fork := true,
  )
  .configure(
    addSbtIO,
    addSbtCompilerInterface,
  )

// Builds on cache to provide caching for filesystem-related operations
lazy val utilTracking = (project in file("util-tracking"))
  .dependsOn(utilCache)
  .settings(
    utilCommonSettings,
    name := "Util Tracking",
    libraryDependencies ++= Seq(scalatest % "test"),
    utilMimaSettings,
    mimaBinaryIssueFilters ++= Seq(
      // Private final class constructors changed
      ProblemFilters.exclude[IncompatibleMethTypeProblem]("sbt.util.Tracked#CacheHelp.this"),
    )
  )
  .configure(addSbtIO)

lazy val utilScripted = (project in file("internal") / "util-scripted")
  .dependsOn(utilLogging, utilInterface)
  .settings(
    utilCommonSettings,
    name := "Util Scripted",
    libraryDependencies += scalaParsers.value,
    utilMimaSettings,
  )
  .configure(addSbtIO)
/* **** Intermediate-level Modules **** */

// Runner for uniform test interface
lazy val testingProj = (project in file("testing"))
  .enablePlugins(ContrabandPlugin, JsonCodecPlugin)
  .dependsOn(testAgentProj, utilLogging)
  .settings(
    baseSettings,
    name := "Testing",
    libraryDependencies ++= Seq(
      scalaXml.value,
      testInterface,
      launcherInterface,
      sjsonNewScalaJson.value,
      sjsonNewCore.value,
    ),
    conflictWarning := ConflictWarning.disable,
    Compile / managedSourceDirectories +=
      baseDirectory.value / "src" / "main" / "contraband-scala",
    Compile / generateContrabands / sourceManaged := baseDirectory.value / "src" / "main" / "contraband-scala",
    Compile / generateContrabands / contrabandFormatsForType := ContrabandConfig.getFormats,
    mimaSettings,
    mimaBinaryIssueFilters ++= Seq(
      // private[sbt]
      exclude[IncompatibleMethTypeProblem]("sbt.TestStatus.write"),
      exclude[IncompatibleResultTypeProblem]("sbt.TestStatus.read"),
      // copy method was never meant to be public
      exclude[DirectMissingMethodProblem]("sbt.protocol.testing.EndTestGroupErrorEvent.copy"),
      exclude[DirectMissingMethodProblem](
        "sbt.protocol.testing.EndTestGroupErrorEvent.copy$default$*"
      ),
      exclude[DirectMissingMethodProblem]("sbt.protocol.testing.EndTestGroupEvent.copy"),
      exclude[DirectMissingMethodProblem]("sbt.protocol.testing.EndTestGroupEvent.copy$default$*"),
      exclude[DirectMissingMethodProblem]("sbt.protocol.testing.StartTestGroupEvent.copy"),
      exclude[DirectMissingMethodProblem](
        "sbt.protocol.testing.StartTestGroupEvent.copy$default$*"
      ),
      exclude[DirectMissingMethodProblem]("sbt.protocol.testing.TestCompleteEvent.copy"),
      exclude[DirectMissingMethodProblem]("sbt.protocol.testing.TestCompleteEvent.copy$default$*"),
      exclude[DirectMissingMethodProblem]("sbt.protocol.testing.TestInitEvent.copy"),
      exclude[DirectMissingMethodProblem]("sbt.protocol.testing.TestItemDetail.copy"),
      exclude[DirectMissingMethodProblem]("sbt.protocol.testing.TestItemDetail.copy$default$*"),
      exclude[DirectMissingMethodProblem]("sbt.protocol.testing.TestItemEvent.copy"),
      exclude[DirectMissingMethodProblem]("sbt.protocol.testing.TestItemEvent.copy$default$*"),
      exclude[DirectMissingMethodProblem]("sbt.protocol.testing.TestStringEvent.copy"),
      exclude[DirectMissingMethodProblem]("sbt.protocol.testing.TestStringEvent.copy$default$1"),
      // no reason to use
      exclude[DirectMissingMethodProblem]("sbt.JUnitXmlTestsListener.testSuite"),
    )
  )
  .configure(addSbtIO, addSbtCompilerClasspath)

// Testing agent for running tests in a separate process.
lazy val testAgentProj = (project in file("testing") / "agent")
  .settings(
    minimalSettings,
    crossPaths := false,
    autoScalaLibrary := false,
    Compile / doc / javacOptions := Nil,
    name := "Test Agent",
    libraryDependencies += testInterface,
    mimaSettings,
  )

// Basic task engine
lazy val taskProj = (project in file("tasks"))
  .dependsOn(collectionProj, utilControl)
  .settings(
    testedBaseSettings,
    name := "Tasks",
    mimaSettings,
    mimaBinaryIssueFilters ++= Seq(
      exclude[IncompatibleSignatureProblem]("sbt.Triggers.this"),
      exclude[IncompatibleSignatureProblem]("sbt.Triggers.runBefore"),
      exclude[IncompatibleSignatureProblem]("sbt.Triggers.injectFor"),
      exclude[IncompatibleSignatureProblem]("sbt.Triggers.onComplete"),
      exclude[DirectMissingMethodProblem]("sbt.Inc.apply"),
      // ok because sbt.ExecuteProgress has been under private[sbt]
      exclude[IncompatibleResultTypeProblem]("sbt.ExecuteProgress.initial"),
      exclude[DirectMissingMethodProblem]("sbt.ExecuteProgress.*"),
      exclude[ReversedMissingMethodProblem]("sbt.ExecuteProgress.*"),
      exclude[IncompatibleSignatureProblem]("sbt.ExecuteProgress.*"),
      // ok because sbt.Execute has been under private[sbt]
      exclude[IncompatibleSignatureProblem]("sbt.Execute.*"),
      exclude[IncompatibleSignatureProblem]("sbt.Execute#CyclicException.*"),
      exclude[IncompatibleSignatureProblem]("sbt.NodeView.*"),
    )
  )

// Standard task system.  This provides map, flatMap, join, and more on top of the basic task model.
lazy val stdTaskProj = (project in file("tasks-standard"))
  .dependsOn(collectionProj, utilLogging, utilCache)
  .dependsOn(taskProj % "compile;test->test")
  .settings(
    testedBaseSettings,
    name := "Task System",
    testExclusive,
    mimaSettings,
    mimaBinaryIssueFilters ++= Seq(
      // unused private[sbt]
      exclude[DirectMissingMethodProblem]("sbt.Task.mapTask"),
      exclude[NewMixinForwarderProblem]("sbt.std.TaskExtra.joinAnyTasks"),
    ),
  )
  .configure(addSbtIO)

// Embedded Scala code runner
lazy val runProj = (project in file("run"))
  .enablePlugins(ContrabandPlugin)
  .dependsOn(collectionProj, utilLogging, utilControl)
  .settings(
    testedBaseSettings,
    name := "Run",
    Compile / managedSourceDirectories +=
      baseDirectory.value / "src" / "main" / "contraband-scala",
    Compile / generateContrabands / sourceManaged := baseDirectory.value / "src" / "main" / "contraband-scala",
    mimaSettings,
    mimaBinaryIssueFilters ++= Seq(
      // copy method was never meant to be public
      exclude[DirectMissingMethodProblem]("sbt.ForkOptions.copy"),
      exclude[DirectMissingMethodProblem]("sbt.ForkOptions.copy$default$*"),
      exclude[DirectMissingMethodProblem]("sbt.OutputStrategy#BufferedOutput.copy"),
      exclude[DirectMissingMethodProblem]("sbt.OutputStrategy#BufferedOutput.copy$default$*"),
      exclude[DirectMissingMethodProblem]("sbt.OutputStrategy#CustomOutput.copy"),
      exclude[DirectMissingMethodProblem]("sbt.OutputStrategy#CustomOutput.copy$default$*"),
      exclude[DirectMissingMethodProblem]("sbt.OutputStrategy#LoggedOutput.copy"),
      exclude[DirectMissingMethodProblem]("sbt.OutputStrategy#LoggedOutput.copy$default$*"),
      exclude[Problem]("sbt.TrapExit*"),
      exclude[MissingClassProblem]("sbt.ExitCode"), // private
      exclude[MissingClassProblem]("sbt.LoggingExceptionHandler"), // private
    )
  )
  .configure(addSbtIO, addSbtCompilerClasspath)

val sbtProjDepsCompileScopeFilter =
  ScopeFilter(
    inDependencies(LocalProject("sbtProj"), includeRoot = false),
    inConfigurations(Compile)
  )

lazy val scriptedSbtReduxProj = (project in file("scripted-sbt-redux"))
  .dependsOn(sbtProj % "compile;test->test", commandProj, utilLogging, utilScripted)
  .settings(
    baseSettings,
    name := "Scripted sbt Redux",
    libraryDependencies ++= Seq(launcherInterface % "provided"),
    mimaSettings,
    scriptedSbtReduxMimaSettings,
  )
  .configure(addSbtIO, addSbtCompilerInterface, addSbtLmCore)

lazy val scriptedSbtOldProj = (project in file("scripted-sbt-old"))
  .dependsOn(scriptedSbtReduxProj)
  .settings(
    baseSettings,
    name := "Scripted sbt",
    mimaSettings,
    mimaBinaryIssueFilters ++= Seq(
      // sbt.test package is renamed to sbt.scriptedtest.
      exclude[MissingClassProblem]("sbt.test.*"),
      exclude[DirectMissingMethodProblem]("sbt.test.*"),
      exclude[IncompatibleMethTypeProblem]("sbt.test.*"),
      exclude[IncompatibleSignatureProblem]("sbt.test.*"),
    ),
  )

lazy val scriptedPluginProj = (project in file("scripted-plugin"))
  .settings(
    baseSettings,
    name := "Scripted Plugin",
    mimaSettings,
    mimaBinaryIssueFilters ++= Seq(
      // scripted plugin has moved into sbt mothership.
      exclude[MissingClassProblem]("sbt.ScriptedPlugin*")
    ),
  )

lazy val dependencyTreeProj = (project in file("dependency-tree"))
  .dependsOn(sbtProj)
  .settings(
    sbtPlugin := true,
    baseSettings,
    name := "sbt-dependency-tree",
    pluginCrossBuild / sbtVersion := version.value,
    publishMavenStyle := true,
    // mimaSettings,
    mimaPreviousArtifacts := Set.empty,
  )

lazy val remoteCacheProj = (project in file("sbt-remote-cache"))
  .dependsOn(sbtProj)
  .settings(
    sbtPlugin := true,
    baseSettings,
    name := "sbt-remote-cache",
    pluginCrossBuild / sbtVersion := version.value,
    publishMavenStyle := true,
    // mimaSettings,
    mimaPreviousArtifacts := Set.empty,
    libraryDependencies += remoteapis,
  )

// Implementation and support code for defining actions.
lazy val actionsProj = (project in file("main-actions"))
  .dependsOn(
    completeProj,
    runProj,
    stdTaskProj,
    taskProj,
    testingProj,
    utilCache,
    utilLogging,
    utilRelation,
    utilTracking,
  )
  .settings(
    testedBaseSettings,
    name := "Actions",
    libraryDependencies += sjsonNewScalaJson.value,
    libraryDependencies += jline3Terminal,
    mimaSettings,
    mimaBinaryIssueFilters ++= Seq(
      // Removed unused private[sbt] nested class
      exclude[MissingClassProblem]("sbt.Doc$Scaladoc"),
      // Removed no longer used private[sbt] method
      exclude[DirectMissingMethodProblem]("sbt.Doc.generate"),
      exclude[DirectMissingMethodProblem]("sbt.compiler.Eval.filesModifiedBytes"),
      exclude[DirectMissingMethodProblem]("sbt.compiler.Eval.fileModifiedBytes"),
      exclude[DirectMissingMethodProblem]("sbt.Doc.$init$"),
      // Added field in nested private[this] class
      exclude[ReversedMissingMethodProblem]("sbt.compiler.Eval#EvalType.sourceName"),
    ),
  )
  .configure(
    addSbtIO,
    addSbtCompilerInterface,
    addSbtCompilerClasspath,
    addSbtCompilerApiInfo,
    addSbtLmCore,
    addSbtZinc
  )

lazy val protocolProj = (project in file("protocol"))
  .enablePlugins(ContrabandPlugin, JsonCodecPlugin)
  .dependsOn(collectionProj, utilLogging)
  .settings(
    testedBaseSettings,
    name := "Protocol",
    libraryDependencies ++= Seq(sjsonNewScalaJson.value, sjsonNewCore.value, ipcSocket),
    Compile / managedSourceDirectories +=
      baseDirectory.value / "src" / "main" / "contraband-scala",
    Compile / generateContrabands / sourceManaged := baseDirectory.value / "src" / "main" / "contraband-scala",
    Compile / generateContrabands / contrabandFormatsForType := ContrabandConfig.getFormats,
    mimaSettings,
    mimaBinaryIssueFilters ++= Seq(
      // copy method was never meant to be public
      exclude[DirectMissingMethodProblem]("sbt.protocol.ChannelAcceptedEvent.copy"),
      exclude[DirectMissingMethodProblem]("sbt.protocol.ChannelAcceptedEvent.copy$default$1"),
      exclude[DirectMissingMethodProblem]("sbt.protocol.ExecCommand.copy"),
      exclude[DirectMissingMethodProblem]("sbt.protocol.ExecCommand.copy$default$1"),
      exclude[DirectMissingMethodProblem]("sbt.protocol.ExecCommand.copy$default$2"),
      exclude[DirectMissingMethodProblem]("sbt.protocol.ExecStatusEvent.copy"),
      exclude[DirectMissingMethodProblem]("sbt.protocol.ExecStatusEvent.copy$default$*"),
      exclude[DirectMissingMethodProblem]("sbt.protocol.ExecutionEvent.copy"),
      exclude[DirectMissingMethodProblem]("sbt.protocol.ExecutionEvent.copy$default$*"),
      exclude[DirectMissingMethodProblem]("sbt.protocol.InitCommand.copy"),
      exclude[DirectMissingMethodProblem]("sbt.protocol.InitCommand.copy$default$*"),
      exclude[DirectMissingMethodProblem]("sbt.protocol.LogEvent.copy"),
      exclude[DirectMissingMethodProblem]("sbt.protocol.LogEvent.copy$default$*"),
      exclude[DirectMissingMethodProblem]("sbt.protocol.SettingQuery.copy"),
      exclude[DirectMissingMethodProblem]("sbt.protocol.SettingQuery.copy$default$1"),
      exclude[DirectMissingMethodProblem]("sbt.protocol.SettingQueryFailure.copy"),
      exclude[DirectMissingMethodProblem]("sbt.protocol.SettingQueryFailure.copy$default$*"),
      exclude[DirectMissingMethodProblem]("sbt.protocol.SettingQuerySuccess.copy"),
      exclude[DirectMissingMethodProblem]("sbt.protocol.SettingQuerySuccess.copy$default$*"),
      // ignore missing or incompatible methods in sbt.internal
      exclude[IncompatibleMethTypeProblem]("sbt.internal.*"),
      exclude[DirectMissingMethodProblem]("sbt.internal.*"),
      exclude[MissingTypesProblem]("sbt.internal.protocol.JsonRpcResponseError"),
    )
  )

// General command support and core commands not specific to a build system
lazy val commandProj = (project in file("main-command"))
  .enablePlugins(ContrabandPlugin, JsonCodecPlugin)
  .dependsOn(protocolProj, completeProj, utilLogging, utilCache)
  .settings(
    testedBaseSettings,
    name := "Command",
    libraryDependencies ++= Seq(
      launcherInterface,
      sjsonNewCore.value,
      sjsonNewScalaJson.value,
      templateResolverApi
    ),
    Compile / managedSourceDirectories +=
      baseDirectory.value / "src" / "main" / "contraband-scala",
    Compile / generateContrabands / sourceManaged := baseDirectory.value / "src" / "main" / "contraband-scala",
    Compile / generateContrabands / contrabandFormatsForType := ContrabandConfig.getFormats,
    mimaSettings,
    mimaBinaryIssueFilters ++= Vector(
      exclude[DirectMissingMethodProblem]("sbt.Exit.apply"),
      exclude[DirectMissingMethodProblem]("sbt.Reboot.apply"),
      exclude[DirectMissingMethodProblem]("sbt.TemplateResolverInfo.apply"),
      // dropped private[sbt] method
      exclude[DirectMissingMethodProblem]("sbt.BasicCommands.compatCommands"),
      // dropped mainly internal command strings holder
      exclude[MissingClassProblem]("sbt.BasicCommandStrings$Compat$"),
      exclude[DirectMissingMethodProblem]("sbt.BasicCommands.rebootOptionParser"),
      // Changed the signature of Server method. nacho cheese.
      exclude[DirectMissingMethodProblem]("sbt.internal.server.Server.*"),
      // Added method to ServerInstance. This is also internal.
      exclude[ReversedMissingMethodProblem]("sbt.internal.server.ServerInstance.*"),
      // Added method to CommandChannel. internal.
      exclude[ReversedMissingMethodProblem]("sbt.internal.CommandChannel.*"),
      // Added an overload to reboot. The overload is private[sbt].
      exclude[ReversedMissingMethodProblem]("sbt.StateOps.reboot"),
      // Replace nailgun socket stuff
      exclude[MissingClassProblem]("sbt.internal.NG*"),
      exclude[MissingClassProblem]("sbt.internal.ReferenceCountedFileDescriptor"),
      // made private[sbt] method private[this]
      exclude[DirectMissingMethodProblem]("sbt.State.handleException"),
      // copy method was never meant to be public
      exclude[DirectMissingMethodProblem]("sbt.CommandSource.copy"),
      exclude[DirectMissingMethodProblem]("sbt.CommandSource.copy$default$*"),
      exclude[DirectMissingMethodProblem]("sbt.Exec.copy"),
      exclude[DirectMissingMethodProblem]("sbt.Exec.copy$default$*"),
      // internal
      exclude[ReversedMissingMethodProblem]("sbt.internal.client.ServerConnection.*"),
      exclude[MissingTypesProblem]("sbt.internal.server.ServerConnection*"),
      exclude[IncompatibleSignatureProblem]("sbt.internal.server.ServerConnection.*")
    ),
    Compile / headerCreate / unmanagedSources := {
      val old = (Compile / headerCreate / unmanagedSources).value
      old filterNot { x =>
        (x.getName startsWith "NG") || (x.getName == "ReferenceCountedFileDescriptor.java")
      }
    },
  )
  .configure(
    addSbtIO,
    addSbtCompilerInterface,
    addSbtCompilerClasspath,
    addSbtLmCore,
    addSbtZinc
  )

// The core macro project defines the main logic of the DSL, abstracted
// away from several sbt implementors (tasks, settings, et cetera).
lazy val coreMacrosProj = (project in file("core-macros"))
  .dependsOn(
    collectionProj,
    utilCache,
  )
  .settings(
    testedBaseSettings,
    name := "Core Macros",
    SettingKey[Boolean]("exportPipelining") := false,
    mimaSettings,
  )

// Fixes scope=Scope for Setting (core defined in collectionProj) to define the settings system used in build definitions
lazy val mainSettingsProj = (project in file("main-settings"))
  .dependsOn(
    completeProj,
    commandProj,
    stdTaskProj,
    coreMacrosProj,
    logicProj,
    utilLogging,
    utilCache,
    utilRelation,
  )
  .settings(
    testedBaseSettings,
    name := "Main Settings",
    Test / testOptions ++= {
      val cp = (Test / fullClasspathAsJars).value.map(_.data).mkString(java.io.File.pathSeparator)
      val framework = TestFrameworks.ScalaTest
      Tests.Argument(framework, s"-Dsbt.server.classpath=$cp") ::
        Tests.Argument(framework, s"-Dsbt.server.version=${version.value}") ::
        Tests.Argument(framework, s"-Dsbt.server.scala.version=${scalaVersion.value}") :: Nil
    },
    mimaSettings,
    mimaBinaryIssueFilters ++= Seq(
      exclude[IncompatibleSignatureProblem]("sbt.Previous#References.getReferences"),
      exclude[IncompatibleSignatureProblem]("sbt.Def.delegate"),
      exclude[IncompatibleSignatureProblem]("sbt.Def.add"),
      exclude[IncompatibleSignatureProblem]("sbt.Def.grouped"),
      exclude[IncompatibleSignatureProblem]("sbt.Def.compile"),
      exclude[IncompatibleSignatureProblem]("sbt.Def.asTransform"),
      exclude[DirectMissingMethodProblem]("sbt.Def.StaticScopes"),
      exclude[IncompatibleSignatureProblem]("sbt.Previous.this"),
      exclude[DirectMissingMethodProblem]("sbt.BuildRef.apply"),
      exclude[DirectMissingMethodProblem]("sbt.ScopeMask.apply"),
      exclude[DirectMissingMethodProblem]("sbt.Def.intersect"),
      exclude[DirectMissingMethodProblem]("sbt.LocalProject.apply"),
      exclude[DirectMissingMethodProblem]("sbt.std.InitializeInstance.pure"),
      exclude[DirectMissingMethodProblem]("sbt.std.InitializeInstance.flatten"),
      exclude[DirectMissingMethodProblem]("sbt.std.InitializeInstance.map"),
      exclude[DirectMissingMethodProblem]("sbt.std.InitializeInstance.app"),
      exclude[DirectMissingMethodProblem]("sbt.std.ParserInstance.pure"),
      exclude[DirectMissingMethodProblem]("sbt.std.ParserInstance.map"),
      exclude[DirectMissingMethodProblem]("sbt.std.ParserInstance.app"),
      exclude[DirectMissingMethodProblem]("sbt.std.ParserInstance.pure"),
      exclude[DirectMissingMethodProblem]("sbt.std.TaskInstance.pure"),
      exclude[DirectMissingMethodProblem]("sbt.std.TaskInstance.flatten"),
      exclude[DirectMissingMethodProblem]("sbt.std.TaskInstance.map"),
      exclude[DirectMissingMethodProblem]("sbt.std.TaskInstance.app"),
      exclude[DirectMissingMethodProblem]("sbt.std.FullInstance.flatten"),
      exclude[DirectMissingMethodProblem]("sbt.Scope.display012StyleMasked"),
      // added a method to a sealed trait
      exclude[InheritedNewAbstractMethodProblem]("sbt.Scoped.canEqual"),
      exclude[InheritedNewAbstractMethodProblem]("sbt.ScopedTaskable.canEqual"),
      // widened ScopedTaskable parameter to (new) supertype Taskable
      exclude[IncompatibleSignatureProblem]("sbt.Scoped#RichTaskable*.this"),
      exclude[IncompatibleSignatureProblem]("sbt.TupleSyntax.t*ToTable*"),
    ),
  )
  .configure(
    addSbtIO,
    addSbtCompilerInterface,
    addSbtCompilerClasspath,
    addSbtLmCore
  )

lazy val zincLmIntegrationProj = (project in file("zinc-lm-integration"))
  .settings(
    name := "Zinc LM Integration",
    testedBaseSettings,
    Test / testOptions +=
      Tests.Argument(TestFrameworks.ScalaTest, s"-Dsbt.zinc.version=$zincVersion"),
    mimaSettingsSince(sbt13Plus),
    mimaBinaryIssueFilters ++= Seq(
      exclude[IncompatibleMethTypeProblem]("sbt.internal.inc.ZincComponentCompiler*"),
      exclude[IncompatibleSignatureProblem]("sbt.internal.inc.ZincComponentCompiler*"),
      exclude[IncompatibleSignatureProblem]("sbt.internal.inc.ZincLMHelper.update"),
    ),
    libraryDependencies += launcherInterface,
  )
  .configure(addSbtZincCompileCore, addSbtLmCore, addSbtLmIvyTest)

lazy val buildFileProj = (project in file("buildfile"))
  .dependsOn(
    mainSettingsProj,
  )
  .settings(
    testedBaseSettings,
    name := "build file",
    libraryDependencies ++= Seq(scalaCompiler),
  )
  .configure(
    addSbtIO,
    addSbtLmCore,
    addSbtLmIvy,
    addSbtCompilerInterface,
    addSbtZincCompileCore
  )

// The main integration project for sbt.  It brings all of the projects together, configures them, and provides for overriding conventions.
lazy val mainProj = (project in file("main"))
  .enablePlugins(ContrabandPlugin)
  .dependsOn(
    actionsProj,
    buildFileProj,
    mainSettingsProj,
    runProj,
    commandProj,
    collectionProj,
    scriptedPluginProj,
    zincLmIntegrationProj,
    utilLogging,
  )
  .settings(
    testedBaseSettings,
    name := "Main",
    checkPluginCross := {
      val sv = scalaVersion.value
      val f = baseDirectory.value / "src" / "main" / "scala" / "sbt" / "PluginCross.scala"
      if (sv.startsWith("2.12") && !IO.readLines(f).exists(_.contains(s""""$sv""""))) {
        sys.error(s"PluginCross.scala does not match up with the scalaVersion $sv")
      }
    },
    libraryDependencies ++=
      (Seq(
        scalaXml.value,
        sjsonNewScalaJson.value,
        sjsonNewCore.value,
        launcherInterface,
        caffeine,
        lmCoursierShaded,
      ) ++ log4jModules),
    libraryDependencies ++= (scalaVersion.value match {
      case v if v.startsWith("2.12.") => List()
      case _                          => List(scalaPar)
    }),
    Compile / managedSourceDirectories +=
      baseDirectory.value / "src" / "main" / "contraband-scala",
    Compile / generateContrabands / sourceManaged := baseDirectory.value / "src" / "main" / "contraband-scala",
    Test / testOptions += Tests
      .Argument(TestFrameworks.ScalaCheck, "-minSuccessfulTests", "1000"),
    SettingKey[Boolean]("usePipelining") := false,
    // TODO: Fix doc
    Compile / doc / sources := Nil,
    // mimaSettings,
    // mimaBinaryIssueFilters ++= Vector(),
  )
  .configure(
    addSbtIO,
    addSbtLmCore,
    addSbtLmIvy,
    addSbtCompilerInterface,
    addSbtZincCompileCore
  )

// Strictly for bringing implicits and aliases from subsystems into the top-level sbt namespace through a single package object
//  technically, we need a dependency on all of mainProj's dependencies, but we don't do that since this is strictly an integration project
//  with the sole purpose of providing certain identifiers without qualification (with a package object)
lazy val sbtProj = (project in file("sbt-app"))
  .dependsOn(mainProj)
  .settings(
    testedBaseSettings,
    name := "sbt",
    normalizedName := "sbt",
    version := {
      if (scalaVersion.value == baseScalaVersion) version.value
      else version2_13.value
    },
    crossPaths := false,
    crossTarget := { target.value / scalaVersion.value },
    javaOptions ++= Seq("-Xdebug", "-Xrunjdwp:transport=dt_socket,server=y,suspend=n,address=5005"),
    mimaSettings,
    mimaBinaryIssueFilters ++= sbtIgnoredProblems,
  )
  .settings(
    Test / run / connectInput := true,
    Test / run / outputStrategy := Some(StdoutOutput),
    Test / run / fork := true,
    Test / testOptions ++= {
      val cp = (Test / fullClasspathAsJars).value.map(_.data).mkString(java.io.File.pathSeparator)
      val framework = TestFrameworks.ScalaTest
      Tests.Argument(framework, s"-Dsbt.server.classpath=$cp") ::
        Tests.Argument(framework, s"-Dsbt.server.version=${version.value}") ::
        Tests.Argument(framework, s"-Dsbt.server.scala.version=${scalaVersion.value}") :: Nil
    },
  )
  .configure(addSbtIO)
// addSbtCompilerBridge

lazy val serverTestProj = (project in file("server-test"))
  .dependsOn(sbtProj % "compile->test", scriptedSbtReduxProj % "compile->test")
  .settings(
    testedBaseSettings,
    publish / skip := true,
    // make server tests serial
    Test / watchTriggers += baseDirectory.value.toGlob / "src" / "server-test" / **,
    Test / parallelExecution := false,
    Test / run / connectInput := true,
    Test / run / outputStrategy := Some(StdoutOutput),
    Test / run / fork := true,
    Test / sourceGenerators += Def.task {
      val rawClasspath =
        (Compile / fullClasspathAsJars).value.map(_.data).mkString(java.io.File.pathSeparator)
      val cp =
        if (scala.util.Properties.isWin) rawClasspath.replace("\\", "\\\\")
        else rawClasspath
      val content = {
        s"""|
            |package testpkg
            |
            |object TestProperties {
            |  val classpath = "$cp"
            |  val version = "${version.value}"
            |  val scalaVersion = "${scalaVersion.value}"
            |}
          """.stripMargin
      }
      val file =
        (Test / target).value / "generated" / "src" / "test" / "scala" / "testpkg" / "TestProperties.scala"
      IO.write(file, content)
      file :: Nil
    },
  )

val isWin = scala.util.Properties.isWin
val isLinux = scala.util.Properties.isLinux
val isArmArchitecture: Boolean = sys.props
  .getOrElse("os.arch", "")
  .toLowerCase(Locale.ROOT) == "aarch64"
val buildThinClient =
  inputKey[JPath]("generate a java implementation of the thin client")
// Use a TaskKey rather than SettingKey for nativeInstallDirectory so it can left unset by default
val nativeInstallDirectory = taskKey[JPath]("The install directory for the native executable")
val installNativeThinClient = inputKey[JPath]("Install the native executable")
lazy val sbtClientProj = (project in file("client"))
  .enablePlugins(NativeImagePlugin)
  .dependsOn(commandProj)
  .settings(
    commonSettings,
    publish / skip := true,
    name := "sbt-client",
    mimaPreviousArtifacts := Set.empty,
    crossPaths := false,
    exportJars := true,
    libraryDependencies += jansi,
    libraryDependencies += scalatest % Test,
    Compile / mainClass := Some("sbt.client.Client"),
    nativeImageReady := { () =>
      ()
    },
    nativeImageVersion := "22.2.0",
    nativeImageOutput := target.value / "bin" / "sbtn",
    nativeImageOptions ++= Seq(
      "--no-fallback",
      s"--initialize-at-run-time=sbt.client",
      // "--verbose",
      "-H:IncludeResourceBundles=jline.console.completer.CandidateListCompletionHandler",
      "-H:+ReportExceptionStackTraces",
      "-H:-ParseRuntimeOptions",
      s"-H:Name=${target.value / "bin" / "sbtn"}",
    ) ++ (if (isLinux && isArmArchitecture)
            Seq("-H:PageSize=65536") // Make sure binary runs on kernels with page size set to 4k, 16 and 64k
          else Nil),
    buildThinClient := {
      val isFish = Def.spaceDelimited("").parsed.headOption.fold(false)(_ == "--fish")
      val ext = if (isWin) ".bat" else if (isFish) ".fish" else ".sh"
      val output = target.value.toPath / "bin" / s"${if (isFish) "fish-" else ""}client$ext"
      java.nio.file.Files.createDirectories(output.getParent)
      val cp = (Compile / fullClasspathAsJars).value.map(_.data)
      val args =
        if (isWin) "%*" else if (isFish) s"$$argv" else s"$$*"
      java.nio.file.Files.write(
        output,
        s"""
        |${if (isWin) "@echo off" else s"#!/usr/bin/env ${if (isFish) "fish" else "sh"}"}
        |
        |java -cp ${cp.mkString(java.io.File.pathSeparator)} sbt.client.Client --jna $args
        """.stripMargin.linesIterator.toSeq.tail.mkString("\n").getBytes
      )
      output.toFile.setExecutable(true)
      output
    },
  )

/*
lazy val sbtBig = (project in file(".big"))
  .dependsOn(sbtProj)
  .settings(
    name := "sbt-big",
    normalizedName := "sbt-big",
    crossPaths := false,
    assemblyShadeRules.in(assembly) := {
      val packagesToBeShaded = Seq(
        "fastparse",
        "jawn",
        "scalapb",
      )
      packagesToBeShaded.map( prefix => {
        ShadeRule.rename(s"$prefix.**" -> s"sbt.internal.$prefix.@1").inAll
      })
    },
    assemblyMergeStrategy in assembly := {
      case "LICENSE" | "NOTICE" => MergeStrategy.first
      case x => (assemblyMergeStrategy in assembly).value(x)
    },
    artifact.in(Compile, packageBin) := artifact.in(Compile, assembly).value,
    assemblyOption.in(assembly) ~= { _.copy(includeScala = false) },
    addArtifact(artifact.in(Compile, packageBin), assembly),
    pomPostProcess := { node =>
      new RuleTransformer(new RewriteRule {
        override def transform(node: XmlNode): XmlNodeSeq = node match {
          case e: Elem if node.label == "dependency" =>
            Comment(
              "the dependency that was here has been absorbed via sbt-assembly"
            )
          case _ => node
        }
      }).transform(node).head
    },
  )
 */

// util projects used by Zinc and Lm
lazy val lowerUtils = (project in (file("internal") / "lower"))
  .aggregate(lowerUtilProjects.map(p => LocalProject(p.id)): _*)
  .settings(
    publish / skip := true
  )

lazy val upperModules = (project in (file("internal") / "upper"))
  .aggregate(
    ((allProjects diff lowerUtilProjects)
      diff Seq(bundledLauncherProj)).map(p => LocalProject(p.id)): _*
  )
  .settings(
    publish / skip := true
  )

lazy val sbtIgnoredProblems = {
  Vector(
    exclude[IncompatibleSignatureProblem]("sbt.package.some"),
    exclude[IncompatibleSignatureProblem]("sbt.package.inThisBuild"),
    exclude[IncompatibleSignatureProblem]("sbt.package.inConfig"),
    exclude[IncompatibleSignatureProblem]("sbt.package.inTask"),
    exclude[IncompatibleSignatureProblem]("sbt.package.inScope"),
    exclude[MissingClassProblem]("buildinfo.BuildInfo"),
    exclude[MissingClassProblem]("buildinfo.BuildInfo$"),
    // Added more items to Import trait.
    exclude[ReversedMissingMethodProblem]("sbt.Import.sbt$Import$_setter_$WatchSource_="),
    exclude[ReversedMissingMethodProblem]("sbt.Import.WatchSource"),
    exclude[ReversedMissingMethodProblem]("sbt.Import.AnyPath"),
    exclude[ReversedMissingMethodProblem]("sbt.Import.sbt$Import$_setter_$**_="),
    exclude[ReversedMissingMethodProblem]("sbt.Import.sbt$Import$_setter_$*_="),
    exclude[ReversedMissingMethodProblem]("sbt.Import.sbt$Import$_setter_$ChangedFiles_="),
    exclude[ReversedMissingMethodProblem]("sbt.Import.sbt$Import$_setter_$AnyPath_="),
    exclude[ReversedMissingMethodProblem]("sbt.Import.sbt$Import$_setter_$Glob_="),
    exclude[ReversedMissingMethodProblem]("sbt.Import.sbt$Import$_setter_$RecursiveGlob_="),
    exclude[ReversedMissingMethodProblem]("sbt.Import.sbt$Import$_setter_$RelativeGlob_="),
    exclude[ReversedMissingMethodProblem]("sbt.Import.*"),
    exclude[ReversedMissingMethodProblem]("sbt.Import.**"),
    exclude[ReversedMissingMethodProblem]("sbt.Import.ChangedFiles"),
    exclude[ReversedMissingMethodProblem]("sbt.Import.RecursiveGlob"),
    exclude[ReversedMissingMethodProblem]("sbt.Import.Glob"),
    exclude[ReversedMissingMethodProblem]("sbt.Import.RelativeGlob"),
    // Dropped in favour of kind-projector's polymorphic lambda literals
    exclude[DirectMissingMethodProblem]("sbt.Import.Param"),
    exclude[DirectMissingMethodProblem]("sbt.package.Param"),
    exclude[ReversedMissingMethodProblem]("sbt.Import.SemanticSelector"),
    exclude[ReversedMissingMethodProblem]("sbt.Import.sbt$Import$_setter_$SemanticSelector_="),
    // Dropped in favour of plain scala.Function, and its compose method
    exclude[DirectMissingMethodProblem]("sbt.package.toFn1"),
    exclude[NewMixinForwarderProblem]("sbt.IOSyntax1.singleFileFinder"),
    exclude[DirectMissingMethodProblem]("sbt.IOSyntax1.$init$"),
  )
}

def runNpm(command: String, base: File, log: sbt.internal.util.ManagedLogger) = {
  import scala.sys.process._
  try {
    val exitCode = Process(s"npm $command", Option(base)) ! log
    if (exitCode != 0) throw new Exception("Process returned exit code: " + exitCode)
  } catch {
    case e: java.io.IOException => log.warn("failed to run npm " + e.getMessage)
  }
}

lazy val vscodePlugin = (project in file("vscode-sbt-scala"))
  .settings(
    bspEnabled := false,
    crossPaths := false,
    publish / skip := true,
    Compile / compile := {
      val _ = update.value
      runNpm("run compile", baseDirectory.value, streams.value.log)
      sbt.internal.inc.Analysis.empty
    },
    update := {
      val old = update.value
      val t = target.value / "updated"
      val base = baseDirectory.value
      val log = streams.value.log
      if (t.exists) ()
      else {
        runNpm("install", base, log)
        IO.touch(t)
      }
      old
    },
    cleanFiles ++= {
      val base = baseDirectory.value
      Vector(
        target.value / "updated",
        base / "node_modules",
        base / "client" / "node_modules",
        base / "client" / "server",
        base / "client" / "out",
        base / "server" / "node_modules"
      ) filter { _.exists }
    }
  )

def scriptedTask(launch: Boolean): Def.Initialize[InputTask[Unit]] = Def.inputTask {
  val _ = publishLocalBinAll.value
  val launchJar = s"-Dsbt.launch.jar=${(bundledLauncherProj / Compile / packageBin).value}"
  Scripted.doScripted(
    (scriptedSbtReduxProj / scalaInstance).value,
    scriptedSource.value,
    scriptedBufferLog.value,
    Def.setting(Scripted.scriptedParser(scriptedSource.value)).parsed,
    scriptedPrescripted.value,
    scriptedLaunchOpts.value ++ (if (launch) Some(launchJar) else None),
    scalaVersion.value,
    version.value,
    (scriptedSbtReduxProj / Test / fullClasspathAsJars).value
      .map(_.data)
      .filterNot(_.getName.contains("scala-compiler")),
    (bundledLauncherProj / Compile / packageBin).value,
    streams.value.log
  )
}

lazy val publishLauncher = TaskKey[Unit]("publish-launcher")

def allProjects =
  Seq(
    logicProj,
    completeProj,
    testingProj,
    testAgentProj,
    taskProj,
    stdTaskProj,
    runProj,
    scriptedSbtReduxProj,
    scriptedSbtOldProj,
    scriptedPluginProj,
    dependencyTreeProj,
    protocolProj,
    actionsProj,
    commandProj,
    mainSettingsProj,
    zincLmIntegrationProj,
    mainProj,
    sbtProj,
    bundledLauncherProj,
    sbtClientProj,
    buildFileProj,
    utilCache,
    utilTracking,
    collectionProj,
    coreMacrosProj,
    remoteCacheProj,
  ) ++ lowerUtilProjects

// These need to be cross published to 2.12 and 2.13 for Zinc
lazy val lowerUtilProjects =
  Seq(
    utilCore,
    utilControl,
    utilInterface,
    utilLogging,
    utilPosition,
    utilRelation,
    utilScripted,
  )

lazy val nonRoots = allProjects.map(p => LocalProject(p.id))

ThisBuild / scriptedBufferLog := true
ThisBuild / scriptedPrescripted := { _ => }

def otherRootSettings =
  Seq(
    scripted := scriptedTask(true).evaluated,
    scriptedUnpublished := scriptedTask(true).evaluated,
    scriptedSource := (sbtProj / sourceDirectory).value / "sbt-test",
    scripted / watchTriggers += scriptedSource.value.toGlob / **,
    scriptedUnpublished / watchTriggers := (scripted / watchTriggers).value,
    scriptedLaunchOpts := List("-Xmx1500M", "-Xms512M", "-server") :::
      (sys.props.get("sbt.ivy.home") match {
        case Some(home) => List(s"-Dsbt.ivy.home=$home")
        case _          => Nil
      }),
    publishLocalBinAll := {
      val _ = (Compile / publishLocalBin).all(scriptedProjects).value
    },
  ) ++ inConfig(Scripted.RepoOverrideTest)(
    Seq(
      scriptedLaunchOpts := List(
        "-Xmx1500M",
        "-Xms512M",
        "-server",
        "-Dsbt.override.build.repos=true",
        s"""-Dsbt.repository.config=${scriptedSource.value / "repo.config"}"""
      ) :::
        (sys.props.get("sbt.ivy.home") match {
          case Some(home) => List(s"-Dsbt.ivy.home=$home")
          case _          => Nil
        }),
      scripted := scriptedTask(true).evaluated,
      scriptedUnpublished := scriptedTask(true).evaluated,
      scriptedSource := (sbtProj / sourceDirectory).value / "repo-override-test"
    )
  )

lazy val docProjects: ScopeFilter = ScopeFilter(
  inAnyProject -- inProjects(
    sbtRoot,
    sbtProj,
    scriptedSbtReduxProj,
    scriptedSbtOldProj,
    scriptedPluginProj,
    upperModules,
    lowerUtils,
  ),
  inConfigurations(Compile)
)
lazy val javafmtOnCompile = taskKey[Unit]("Formats java sources before compile")
lazy val scriptedProjects = ScopeFilter(inAnyProject -- inProjects(vscodePlugin))

def customCommands: Seq[Setting[_]] = Seq(
  commands += Command.command("setupBuildScala212") { state =>
    s"""set scalaVersion in ThisBuild := "$scala212" """ ::
      state
  },
  commands += Command.command("release-sbt-local") { state =>
    "clean" ::
      "so compile" ::
      "so publishLocal" ::
      "reload" ::
      state
  },
  commands += Command.command("publishLocalAllModule") { state =>
    val extracted = Project.extract(state)
    import extracted._
    val sv = get(scalaVersion)
    val projs = structure.allProjectRefs
    val ioOpt = projs find { case ProjectRef(_, id) => id == "ioRoot"; case _ => false }
    val utilOpt = projs find { case ProjectRef(_, id) => id == "utilRoot"; case _ => false }
    val lmOpt = projs find { case ProjectRef(_, id) => id == "lmRoot"; case _ => false }
    val zincOpt = projs find { case ProjectRef(_, id) => id == "zincRoot"; case _ => false }
    (ioOpt map { case ProjectRef(build, _) => "{" + build.toString + "}/publishLocal" }).toList :::
      (utilOpt map { case ProjectRef(build, _) =>
        "{" + build.toString + "}/publishLocal"
      }).toList :::
      (lmOpt map { case ProjectRef(build, _) =>
        "{" + build.toString + "}/publishLocal"
      }).toList :::
      (zincOpt map { case ProjectRef(build, _) =>
        val zincSv = get((ProjectRef(build, "zinc") / scalaVersion))
        val csv = get((ProjectRef(build, "compilerBridge") / crossScalaVersions)).toList
        (csv flatMap { bridgeSv =>
          s"++$bridgeSv" :: ("{" + build.toString + "}compilerBridge/publishLocal") :: Nil
        }) :::
          List(s"++$zincSv", "{" + build.toString + "}/publishLocal")
      }).getOrElse(Nil) :::
      List(s"++$sv", "publishLocal") :::
      state
  },
  commands += Command.command("releaseLowerUtils") { state =>
    // TODO - Any sort of validation
    "clean" ::
      "+lowerUtils/compile" ::
      "+lowerUtils/publishSigned" ::
      s"++$scala212" ::
      state
  },
  commands += Command.command("release") { state =>
    // TODO - Any sort of validation
    "upperModules/compile" ::
      "upperModules/publishSigned" ::
      "bundledLauncherProj/publishSigned" ::
      state
  },
)

ThisBuild / pomIncludeRepository := { _ =>
  false
}
ThisBuild / publishTo := {
  val nexus = "https://oss.sonatype.org/"
  Some("releases" at nexus + "service/local/staging/deploy/maven2")
}
ThisBuild / publishMavenStyle := true<|MERGE_RESOLUTION|>--- conflicted
+++ resolved
@@ -11,11 +11,7 @@
 // ThisBuild settings take lower precedence,
 // but can be shared across the multi projects.
 ThisBuild / version := {
-<<<<<<< HEAD
   val v = "2.0.0-alpha10-SNAPSHOT"
-=======
-  val v = "1.10.0-SNAPSHOT"
->>>>>>> 0a170626
   nightlyVersion.getOrElse(v)
 }
 ThisBuild / version2_13 := "2.0.0-alpha10-SNAPSHOT"
@@ -75,6 +71,7 @@
   componentID := None,
   resolvers += Resolver.typesafeIvyRepo("releases").withName("typesafe-sbt-build-ivy-releases"),
   resolvers ++= Resolver.sonatypeOssRepos("snapshots"),
+  resolvers ++= Resolver.sonatypeOssRepos("snapshots"),
   testFrameworks += TestFramework("hedgehog.sbt.Framework"),
   testFrameworks += TestFramework("verify.runner.Framework"),
   Global / concurrentRestrictions += Util.testExclusiveRestriction,
@@ -358,7 +355,7 @@
   .enablePlugins(ContrabandPlugin, JsonCodecPlugin)
   .dependsOn(utilInterface, utilCore)
   .settings(
-    testedBaseSettings,
+    utilCommonSettings,
     name := "Util Logging",
     libraryDependencies ++=
       Seq(
@@ -371,15 +368,8 @@
         disruptor,
         sjsonNewScalaJson.value,
       ),
-<<<<<<< HEAD
     libraryDependencies ++= Seq(scalacheck % "test", scalatest % "test"),
     Compile / generateContrabands / contrabandCodecsDependencies := List(sjsonNewCore.value),
-=======
-    Compile / scalacOptions ++= (scalaVersion.value match {
-      case v if v.startsWith("2.12.") => List("-Ywarn-unused:-locals,-explicits,-privates")
-      case _                          => List()
-    }),
->>>>>>> 0a170626
     Compile / generateContrabands / sourceManaged := baseDirectory.value / "src" / "main" / "contraband-scala",
     Compile / managedSourceDirectories +=
       baseDirectory.value / "src" / "main" / "contraband-scala",
@@ -1108,9 +1098,7 @@
       "-H:+ReportExceptionStackTraces",
       "-H:-ParseRuntimeOptions",
       s"-H:Name=${target.value / "bin" / "sbtn"}",
-    ) ++ (if (isLinux && isArmArchitecture)
-            Seq("-H:PageSize=65536") // Make sure binary runs on kernels with page size set to 4k, 16 and 64k
-          else Nil),
+    ),
     buildThinClient := {
       val isFish = Def.spaceDelimited("").parsed.headOption.fold(false)(_ == "--fish")
       val ext = if (isWin) ".bat" else if (isFish) ".fish" else ".sh"
