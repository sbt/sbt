--- conflicted
+++ resolved
@@ -9,11 +9,7 @@
   inThisBuild(
     Seq(
       organization := "org.scala-sbt",
-<<<<<<< HEAD
       version := "1.2.0-SNAPSHOT",
-=======
-      version := "1.1.5-SNAPSHOT",
->>>>>>> bf8df381
       description := "sbt is an interactive build tool",
       bintrayOrganization := Some("sbt"),
       bintrayRepository := {
@@ -359,17 +355,14 @@
     libraryDependencies += sjsonNewScalaJson.value,
     mimaSettings,
     mimaBinaryIssueFilters ++= Seq(
-<<<<<<< HEAD
       // Removed unused private[sbt] nested class
       exclude[MissingClassProblem]("sbt.Doc$Scaladoc"),
       // Removed no longer used private[sbt] method
       exclude[DirectMissingMethodProblem]("sbt.Doc.generate"),
-    ),
-=======
+
       exclude[DirectMissingMethodProblem]("sbt.compiler.Eval.filesModifiedBytes"),
       exclude[DirectMissingMethodProblem]("sbt.compiler.Eval.fileModifiedBytes"),
-    )
->>>>>>> bf8df381
+    ),
   )
   .configure(
     addSbtIO,
@@ -576,21 +569,15 @@
     BuildInfoPlugin.buildInfoDefaultSettings,
     buildInfoObject in Test := "TestBuildInfo",
     buildInfoKeys in Test := Seq[BuildInfoKey](
+      version,
       // WORKAROUND https://github.com/sbt/sbt-buildinfo/issues/117
       BuildInfoKey.map((fullClasspath in Compile).taskValue) { case (ident, cp) => ident -> cp.files },
       classDirectory in Compile,
       classDirectory in Test,
     ),
-<<<<<<< HEAD
-    connectInput in run in Test := true,
-    outputStrategy in run in Test := Some(StdoutOutput),
-    fork in Test := true,
-    parallelExecution in Test := false,
-=======
     Test / run / connectInput := true,
     Test / run / outputStrategy := Some(StdoutOutput),
     Test / run / fork := true,
->>>>>>> bf8df381
   )
   .configure(addSbtCompilerBridge)
 
