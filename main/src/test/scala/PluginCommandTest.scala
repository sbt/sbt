--- conflicted
+++ resolved
@@ -114,12 +114,8 @@
       Nil
     )
 
-<<<<<<< HEAD
     val converter = PlainVirtualFileConverter.converter
     val pluginData = PluginData(Nil, converter)
-=======
-    val pluginData = PluginData(Nil, Nil, None, None, Nil, Nil, Nil, Nil, Nil, Nil, None, None)
->>>>>>> 0a170626
     val builds: DetectedModules[BuildDef] = new DetectedModules[BuildDef](Nil)
 
     val detectedAutoPlugins: Seq[DetectedAutoPlugin] =
