/*
 * sbt
 * Copyright 2023, Scala center
 * Copyright 2011 - 2022, Lightbend, Inc.
 * Copyright 2008 - 2010, Mark Harrah
 * Licensed under Apache License 2.0 (see LICENSE)
 */

package sbt

<<<<<<< HEAD
=======
import java.io.PrintWriter
import java.util.concurrent.RejectedExecutionException
import java.util.Properties
>>>>>>> 0a170626
import sbt.BasicCommandStrings.{ StashOnFailure, networkExecPrefix }
import sbt.ProjectExtra.extract
import sbt.internal.langserver.ErrorCodes
import sbt.internal.nio.CheckBuildSources.CheckBuildSourcesKey
<<<<<<< HEAD
import sbt.internal.protocol.JsonRpcResponseError
import sbt.internal.util.{ ErrorHandling, GlobalLogBacking, Prompt, Terminal => ITerminal }
import sbt.internal.{ FastTrackCommands, ShutdownHooks, SysProp, TaskProgress }
=======
import sbt.internal.util.{
  AttributeKey,
  ErrorHandling,
  GlobalLogBacking,
  Prompt,
  Terminal => ITerminal
}
import sbt.internal.{ ShutdownHooks, TaskProgress }
>>>>>>> 0a170626
import sbt.io.{ IO, Using }
import sbt.protocol._
import sbt.util.{ Logger, LoggerContext }

import java.io.PrintWriter
import java.util.Properties
import java.util.concurrent.RejectedExecutionException
import scala.annotation.tailrec
import scala.concurrent.duration._
import scala.util.control.NonFatal

import java.text.ParseException

object MainLoop {

  /** Entry point to run the remaining commands in State with managed global logging. */
  def runLogged(state: State): xsbti.MainResult = {

    // We've disabled jline shutdown hooks to prevent classloader leaks, and have been careful to always restore
    // the jline terminal in finally blocks, but hitting ctrl+c prevents finally blocks from being executed, in that
    // case the only way to restore the terminal is in a shutdown hook.
    val shutdownHook = ShutdownHooks.add(ITerminal.restore)

    try {
      runLoggedLoop(state, state.globalLogging.backing)
    } finally {
      shutdownHook.close()
      ()
    }
  }

  /** Run loop that evaluates remaining commands and manages changes to global logging configuration. */
  @tailrec def runLoggedLoop(state: State, logBacking: GlobalLogBacking): xsbti.MainResult =
    runAndClearLast(state, logBacking) match {
      case ret: Return => // delete current and last log files when exiting normally
        logBacking.file.delete()
        deleteLastLog(logBacking)
        ret.result
      case clear: ClearGlobalLog => // delete previous log file, move current to previous, and start writing to a new file
        deleteLastLog(logBacking)
        runLoggedLoop(clear.state, logBacking.shiftNew())
      case keep: KeepGlobalLog => // make previous log file the current log file
        logBacking.file.delete
        runLoggedLoop(keep.state, logBacking.unshift)
    }

  /** Runs the next sequence of commands, cleaning up global logging after any exceptions. */
  def runAndClearLast(state: State, logBacking: GlobalLogBacking): RunNext = {
    try runWithNewLog(state, logBacking)
    catch {
      case e: xsbti.FullReload =>
        deleteLastLog(logBacking)
        throw e // pass along a reboot request
      case e: RebootCurrent =>
        deleteLastLog(logBacking)
        deleteCurrentArtifacts(state)
        throw new xsbti.FullReload(e.arguments.toArray, false)
      case NonFatal(e) =>
        System.err.println(
          "sbt appears to be exiting abnormally.\n  The log file for this session is at " + logBacking.file
        )
        deleteLastLog(logBacking)
        throw e
    }
  }

  /** Deletes the previous global log file. */
  def deleteLastLog(logBacking: GlobalLogBacking): Unit =
    logBacking.last.foreach(_.delete())

  /** Deletes the current sbt artifacts from boot. */
  private[sbt] def deleteCurrentArtifacts(state: State): Unit = {
    import sbt.io.syntax._
    val provider = state.configuration.provider
    val appId = provider.id
    // If we can obtain boot directory more accurately it'd be better.
    val defaultBoot = BuildPaths.defaultGlobalBase / "boot"
    val buildProps = state.baseDir / "project" / "build.properties"
    // First try reading the sbt version from build.properties file.
    val sbtVersionOpt = if (buildProps.exists) {
      val buildProperties = new Properties()
      IO.load(buildProperties, buildProps)
      Option(buildProperties.getProperty("sbt.version"))
    } else None
    val sbtVersion = sbtVersionOpt.getOrElse(appId.version)
    val currentArtDirs = defaultBoot * "*" / appId.groupID / appId.name / sbtVersion
    currentArtDirs.get().foreach { dir =>
      state.log.info(s"deleting $dir")
      IO.delete(dir)
    }
  }

  /** Runs the next sequence of commands with global logging in place. */
  def runWithNewLog(state: State, logBacking: GlobalLogBacking): RunNext = {
    Using.fileWriter(append = true)(logBacking.file) { writer =>
      val out = new PrintWriter(writer)
      val full = state.globalLogging.full
      val newLogging =
        state.globalLogging.newAppender(full, out, logBacking, LoggerContext.globalContext)
      // transferLevels(state, newLogging)
      val loggedState = state.copy(globalLogging = newLogging)
      try run(loggedState)
      finally {
        out.close()
      }
    }
  }

  // /** Transfers logging and trace levels from the old global loggers to the new ones. */
  // private[this] def transferLevels(state: State, logging: GlobalLogging): Unit = {
  //   val old = state.globalLogging
  //   Logger.transferLevels(old.backed, logging.backed)
  //   (old.full, logging.full) match { // well, this is a hack
  //     case (oldLog: AbstractLogger, newLog: AbstractLogger) => Logger.transferLevels(oldLog, newLog)
  //     case _                                                => ()
  //   }
  // }

  sealed trait RunNext
  final class ClearGlobalLog(val state: State) extends RunNext
  final class KeepGlobalLog(val state: State) extends RunNext
  final class Return(val result: xsbti.MainResult) extends RunNext

  /** Runs the next sequence of commands that doesn't require global logging changes. */
  @tailrec def run(state: State): RunNext =
    state.next match {
      case State.Continue       => run(next(state))
      case State.ClearGlobalLog => new ClearGlobalLog(state.continue)
      case State.KeepLastLog    => new KeepGlobalLog(state.continue)
      case ret: State.Return    => new Return(ret.result)
    }

  def next(state: State): State = {
    val context = LoggerContext()
    val superShellSleep =
      state.get(Keys.superShellSleep.key).getOrElse(SysProp.supershellSleep.millis)
    val superShellThreshold =
      state.get(Keys.superShellThreshold.key).getOrElse(SysProp.supershellThreshold)
    val taskProgress = new TaskProgress(superShellSleep, superShellThreshold, state.log)
    val gcMonitor = if (SysProp.gcMonitor) Some(new sbt.internal.GCMonitor(state.log)) else None
    try {
      ErrorHandling.wideConvert {
        state
          .put(Keys.loggerContext, context)
          .put(Keys.taskProgress, taskProgress)
          .process(processCommand)
      } match {
        case Right(s)                  => s.remove(Keys.loggerContext)
        case Left(t: xsbti.FullReload) => throw t
        case Left(t: RebootCurrent)    => throw t
        case Left(t)                   => state.remove(Keys.loggerContext).handleError(t)
      }
    } catch {
      case oom: OutOfMemoryError
          if oom.getMessage != null && oom.getMessage.contains("Metaspace") =>
        System.gc() // Since we're under memory pressure, see if more can be freed with a manual gc.
        val isTestOrRun = state.remainingCommands.headOption.exists { exec =>
          val cmd = exec.commandLine
          cmd.contains("test") || cmd.contains("run")
        }
        val isConsole = state.remainingCommands.exists(_.commandLine == "shell") ||
          (state.remainingCommands.last.commandLine == "iflast shell")
        val testOrRunMessage =
          if (!isTestOrRun) ""
          else
            " If this error occurred during a test or run evaluation, it can be caused by the " +
              "choice of ClassLoaderLayeringStrategy. Of the available strategies, " +
              "ClassLoaderLayeringStrategy.ScalaLibrary will typically use the least metaspace. " +
              (if (isConsole)
                 " To change the layering strategy for this session, run:\n\n" +
                   "set ThisBuild / classLoaderLayeringStrategy := ClassLoaderLayeringStrategy." +
                   "ScalaLibrary"
               else "")
        val msg: String =
          s"Caught $oom\nTo best utilize classloader caching and to prevent file handle leaks, we " +
            s"recommend running sbt without a MaxMetaspaceSize limit. $testOrRunMessage"
        state.log.error(msg)
        state.log.error("\n")
        state.handleError(oom)
    } finally {
      gcMonitor.foreach(_.close())
      context.close()
      taskProgress.close()
    }
  }

  /** This is the main function State transfer function of the sbt command processing. */
  def processCommand(exec: Exec, state: State): State = {
    val channelName = exec.source map (_.channelName)
    val exchange = StandardMain.exchange
    exchange.setState(state)
    exchange.notifyStatus(
      ExecStatusEvent("Processing", channelName, exec.execId, Vector())
    )
    try {
      def process(): State = {
        def getOrSet[T](state: State, key: AttributeKey[T], value: Extracted => T): State = {
          state.get(key) match {
            case Some(_) => state
            case _ =>
              if (state.get(Keys.stateBuildStructure).isDefined) {
                val extracted = Project.extract(state)
                state.put(key, value(extracted))
              } else state
          }
        }

        val cmdProgressState =
          getOrSet(
            state,
            sbt.Keys.currentCommandProgress,
            extracted => EvaluateTask.executeProgress(extracted, extracted.structure, state)
          )

        exchange.setState(cmdProgressState)
        exchange.setExec(Some(exec))
        val (restoreTerminal, termState) = channelName.flatMap(exchange.channelForName) match {
          case Some(c) =>
            val prevTerminal = ITerminal.set(c.terminal)
            // temporarily set the prompt to running during task evaluation
            c.terminal.setPrompt(Prompt.Running)
            (() => {
              ITerminal.set(prevTerminal)
              c.terminal.flush()
            }) -> cmdProgressState.put(Keys.terminalKey, Terminal(c.terminal))
          case _ => (() => ()) -> cmdProgressState.put(Keys.terminalKey, Terminal(ITerminal.get))
        }

        val currentCmdProgress =
          cmdProgressState.get(sbt.Keys.currentCommandProgress)
        currentCmdProgress.foreach(_.beforeCommand(exec.commandLine, cmdProgressState))
        /*
         * FastTrackCommands.evaluate can be significantly faster than Command.process because
         * it avoids an expensive parsing step for internal commands that are easy to parse.
         * Dropping (FastTrackCommands.evaluate ... getOrElse) should be functionally identical
         * but slower.
         */
<<<<<<< HEAD
        val newState =
          try {
            FastTrackCommands
              .evaluate(termState, exec.commandLine)
              .getOrElse(Command.process(exec.commandLine, termState))
          } catch {
            case _: RejectedExecutionException =>
              // No stack trace since this is just to notify the user which command they cancelled
              object Cancelled extends Throwable(exec.commandLine, null, true, false) {
                override def toString: String = s"Cancelled: ${exec.commandLine}"
              }
              throw Cancelled
          } finally {
            // Flush the terminal output after command evaluation to ensure that all output
            // is displayed in the thin client before we report the command status. Also
            // set the prompt to whatever it was before we started evaluating the task.
            restoreTerminal()
          }
        if (
          exec.execId.fold(true)(!_.startsWith(networkExecPrefix)) &&
          !exec.commandLine.startsWith(networkExecPrefix)
        ) {
=======
        val newState = try {
          var errorMsg: Option[String] = None
          val res = FastTrackCommands
            .evaluate(termState, exec.commandLine)
            .getOrElse(Command.process(exec.commandLine, termState, m => errorMsg = Some(m)))
          errorMsg match {
            case Some(msg) =>
              currentCmdProgress.foreach(
                _.afterCommand(exec.commandLine, Left(new ParseException(msg, 0)))
              )
            case None => currentCmdProgress.foreach(_.afterCommand(exec.commandLine, Right(res)))
          }
          res
        } catch {
          case _: RejectedExecutionException =>
            val cancelled = new Cancelled(exec.commandLine)
            currentCmdProgress
              .foreach(_.afterCommand(exec.commandLine, Left(cancelled)))
            throw cancelled

          case e: Throwable =>
            currentCmdProgress
              .foreach(_.afterCommand(exec.commandLine, Left(e)))
            throw e
        } finally {
          // Flush the terminal output after command evaluation to ensure that all output
          // is displayed in the thin client before we report the command status. Also
          // set the prompt to whatever it was before we started evaluating the task.
          restoreTerminal()
        }
        if (exec.execId.fold(true)(!_.startsWith(networkExecPrefix)) &&
            !exec.commandLine.startsWith(networkExecPrefix)) {
>>>>>>> 0a170626
          val doneEvent = ExecStatusEvent(
            "Done",
            channelName,
            exec.execId,
            newState.remainingCommands.toVector map (_.commandLine),
            exitCode(newState, state),
          )
          exchange.respondStatus(doneEvent)
        }
        exchange.setExec(None)
        newState.get(sbt.Keys.currentCommandProgress).foreach(_.stop())
        newState
          .remove(Keys.terminalKey)
          .remove(Keys.currentCommandProgress)
      }
      state.get(CheckBuildSourcesKey) match {
        case Some(cbs) =>
          if (!cbs.needsReload(state, exec)) process()
          else Exec("reload", None) +: exec +: state.remove(CheckBuildSourcesKey)
        case _ => process()
      }
    } catch {
      case err: JsonRpcResponseError =>
        exchange.respondError(err, exec.execId, channelName.map(CommandSource(_)))
        throw err
      case err: Throwable =>
        val errorEvent = ExecStatusEvent(
          "Error",
          channelName,
          exec.execId,
          Vector(),
          ExitCode(ErrorCodes.UnknownError),
          Option(err.getMessage),
        )
        StandardMain.exchange.respondStatus(errorEvent)
        throw err
    }
  }

  def logFullException(e: Throwable, log: Logger): Unit = State.logFullException(e, log)

  private[this] type ExitCode = Option[Long]
  private[this] object ExitCode {
    def apply(n: Long): ExitCode = Option(n)
    val Success: ExitCode = ExitCode(0)
    val Unknown: ExitCode = None
  }

  private[this] def exitCode(state: State, prevState: State): ExitCode = {
    exitCodeFromStateNext(state) match {
      case ExitCode.Success => exitCodeFromStateOnFailure(state, prevState)
      case x                => x
    }
  }

  // State's "next" field indicates the next action for the command processor to take
  // we'll use that to determine if the command failed
  private[this] def exitCodeFromStateNext(state: State): ExitCode = {
    state.next match {
      case State.Continue       => ExitCode.Success
      case State.ClearGlobalLog => ExitCode.Success
      case State.KeepLastLog    => ExitCode.Success
      case ret: State.Return =>
        ret.result match {
          case exit: xsbti.Exit  => ExitCode(exit.code().toLong)
          case _: xsbti.Continue => ExitCode.Success
          case _: xsbti.Reboot   => ExitCode.Success
          case x =>
            val clazz = if (x eq null) "" else " (class: " + x.getClass + ")"
            state.log debug s"Unknown main result: $x$clazz"
            ExitCode.Unknown
        }
    }
  }

  // the shell command specifies an onFailure so that if an exception is thrown
  // it's handled by executing the shell again, instead of the state failing
  // so we also use that to indicate that the execution failed
  private[this] def exitCodeFromStateOnFailure(state: State, prevState: State): ExitCode =
    if (
      prevState.onFailure.isDefined && state.onFailure.isEmpty &&
      state.currentCommand.fold(true)(_.commandLine != StashOnFailure)
    ) {
      ExitCode(ErrorCodes.UnknownError)
    } else ExitCode.Success
}

// No stack trace since this is just to notify the user which command they cancelled
class Cancelled(cmdLine: String) extends Throwable(cmdLine, null, true, false) {
  override def toString: String = s"Cancelled: $cmdLine"
}<|MERGE_RESOLUTION|>--- conflicted
+++ resolved
@@ -8,30 +8,13 @@
 
 package sbt
 
-<<<<<<< HEAD
-=======
-import java.io.PrintWriter
-import java.util.concurrent.RejectedExecutionException
-import java.util.Properties
->>>>>>> 0a170626
 import sbt.BasicCommandStrings.{ StashOnFailure, networkExecPrefix }
 import sbt.ProjectExtra.extract
 import sbt.internal.langserver.ErrorCodes
 import sbt.internal.nio.CheckBuildSources.CheckBuildSourcesKey
-<<<<<<< HEAD
 import sbt.internal.protocol.JsonRpcResponseError
 import sbt.internal.util.{ ErrorHandling, GlobalLogBacking, Prompt, Terminal => ITerminal }
 import sbt.internal.{ FastTrackCommands, ShutdownHooks, SysProp, TaskProgress }
-=======
-import sbt.internal.util.{
-  AttributeKey,
-  ErrorHandling,
-  GlobalLogBacking,
-  Prompt,
-  Terminal => ITerminal
-}
-import sbt.internal.{ ShutdownHooks, TaskProgress }
->>>>>>> 0a170626
 import sbt.io.{ IO, Using }
 import sbt.protocol._
 import sbt.util.{ Logger, LoggerContext }
@@ -269,7 +252,6 @@
          * Dropping (FastTrackCommands.evaluate ... getOrElse) should be functionally identical
          * but slower.
          */
-<<<<<<< HEAD
         val newState =
           try {
             FastTrackCommands
@@ -292,40 +274,6 @@
           exec.execId.fold(true)(!_.startsWith(networkExecPrefix)) &&
           !exec.commandLine.startsWith(networkExecPrefix)
         ) {
-=======
-        val newState = try {
-          var errorMsg: Option[String] = None
-          val res = FastTrackCommands
-            .evaluate(termState, exec.commandLine)
-            .getOrElse(Command.process(exec.commandLine, termState, m => errorMsg = Some(m)))
-          errorMsg match {
-            case Some(msg) =>
-              currentCmdProgress.foreach(
-                _.afterCommand(exec.commandLine, Left(new ParseException(msg, 0)))
-              )
-            case None => currentCmdProgress.foreach(_.afterCommand(exec.commandLine, Right(res)))
-          }
-          res
-        } catch {
-          case _: RejectedExecutionException =>
-            val cancelled = new Cancelled(exec.commandLine)
-            currentCmdProgress
-              .foreach(_.afterCommand(exec.commandLine, Left(cancelled)))
-            throw cancelled
-
-          case e: Throwable =>
-            currentCmdProgress
-              .foreach(_.afterCommand(exec.commandLine, Left(e)))
-            throw e
-        } finally {
-          // Flush the terminal output after command evaluation to ensure that all output
-          // is displayed in the thin client before we report the command status. Also
-          // set the prompt to whatever it was before we started evaluating the task.
-          restoreTerminal()
-        }
-        if (exec.execId.fold(true)(!_.startsWith(networkExecPrefix)) &&
-            !exec.commandLine.startsWith(networkExecPrefix)) {
->>>>>>> 0a170626
           val doneEvent = ExecStatusEvent(
             "Done",
             channelName,
