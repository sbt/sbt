/* sbt -- Simple Build Tool
 * Copyright 2011 Mark Harrah
 */
package sbt

<<<<<<< HEAD
=======
import Keys._
import sbt.internal.util.complete.{ DefaultParsers, Parser }
import sbt.internal.util.AttributeKey
import DefaultParsers._
import Def.{ ScopedKey, Setting }
import sbt.internal.CommandStrings.{
  CrossCommand,
  CrossRestoreSessionCommand,
  SwitchCommand,
  crossHelp,
  crossRestoreSessionHelp,
  switchHelp
}
>>>>>>> b4744486
import java.io.File

import sbt.Def.{ ScopedKey, Setting }
import sbt.Keys._
import sbt.internal.Act
import sbt.internal.CommandStrings._
import sbt.internal.inc.ScalaInstance
import sbt.internal.util.AttributeKey
import sbt.internal.util.complete.DefaultParsers._
import sbt.internal.util.complete.{ DefaultParsers, Parser }
import sbt.io.IO
import sbt.librarymanagement.CrossVersion

object Cross {

  private[sbt] def spacedFirst(name: String) = opOrIDSpaced(name) ~ any.+

  private case class Switch(version: ScalaVersion, verbose: Boolean, command: Option[String])
  private trait ScalaVersion {
    def force: Boolean
  }
  private case class NamedScalaVersion(name: String, force: Boolean) extends ScalaVersion
  private case class ScalaHomeVersion(home: File, resolveVersion: Option[String], force: Boolean)
      extends ScalaVersion

  private def switchParser(state: State): Parser[Switch] = {
    import DefaultParsers._
    def versionAndCommand(spacePresent: Boolean) = {
      val x = Project.extract(state)
      import x._
      val knownVersions = crossVersions(x, currentRef)
      val version = token(StringBasic.examples(knownVersions: _*)).map { arg =>
        val force = arg.endsWith("!")
        val versionArg = if (force) arg.dropRight(1) else arg
        versionArg.split("=", 2) match {
          case Array(home) if new File(home).exists() =>
            ScalaHomeVersion(new File(home), None, force)
          case Array(v) => NamedScalaVersion(v, force)
          case Array(v, home) =>
            ScalaHomeVersion(new File(home), Some(v).filterNot(_.isEmpty), force)
        }
      }
      val spacedVersion = if (spacePresent) version else version & spacedFirst(SwitchCommand)
      val verbose = Parser.opt(token(Space ~> "-v"))
      val optionalCommand = Parser.opt(token(Space ~> matched(state.combinedParser)))
      (spacedVersion ~ verbose ~ optionalCommand).map {
        case v ~ verbose ~ command =>
          Switch(v, verbose.isDefined, command)
      }
    }

    token(SwitchCommand ~> OptSpace) flatMap { sp =>
      versionAndCommand(sp.nonEmpty)
    }
  }

  private case class CrossArgs(command: String, verbose: Boolean)

  private def crossParser(state: State): Parser[CrossArgs] =
    token(CrossCommand <~ OptSpace) flatMap { _ =>
      (token(Parser.opt("-v" <~ Space)) ~ token(matched(state.combinedParser))).map {
        case (verbose, command) => CrossArgs(command, verbose.isDefined)
      } & spacedFirst(CrossCommand)
    }

  private def crossRestoreSessionParser(state: State): Parser[String] =
    token(CrossRestoreSessionCommand)

  private[sbt] def requireSession[T](p: State => Parser[T]): State => Parser[T] =
    s => if (s get sessionSettings isEmpty) failure("No project loaded") else p(s)

  private def resolveAggregates(extracted: Extracted): Seq[ProjectRef] = {
    import extracted._

    def findAggregates(project: ProjectRef): List[ProjectRef] = {
      project :: (structure.allProjects(project.build).find(_.id == project.project) match {
        case Some(resolved) => resolved.aggregate.toList.flatMap(findAggregates)
        case None           => Nil
      })
    }

    (currentRef :: currentProject.aggregate.toList.flatMap(findAggregates)).distinct
  }

  private def crossVersions(extracted: Extracted, proj: ResolvedReference): Seq[String] = {
    import extracted._
    (crossScalaVersions in proj get structure.data) getOrElse {
      // reading scalaVersion is a one-time deal
      (scalaVersion in proj get structure.data).toSeq
    }
  }

  /**
   * Parse the given command into either an aggregate command or a command for a project
   */
  private def parseCommand(command: String): Either[String, (String, String)] = {
    import DefaultParsers._
    val parser = (OpOrID <~ charClass(_ == '/', "/")) ~ any.* map {
      case project ~ cmd => (project, cmd.mkString)
    }
    Parser.parse(command, parser).left.map(_ => command)
  }

  def crossBuild: Command =
    Command.arb(requireSession(crossParser), crossHelp)(crossBuildCommandImpl)

  private def crossBuildCommandImpl(state: State, args: CrossArgs): State = {
    val x = Project.extract(state)
    import x._

    val (aggs, aggCommand) = parseCommand(args.command) match {
      case Right((project, cmd)) =>
        (structure.allProjectRefs.filter(_.project == project), cmd)
      case Left(cmd) => (resolveAggregates(x), cmd)
    }

    val projCrossVersions = aggs map { proj =>
      proj -> crossVersions(x, proj)
    }
    // if we support scalaVersion, projVersions should be cached somewhere since
    // running ++2.11.1 is at the root level is going to mess with the scalaVersion for the aggregated subproj
    val projVersions = (projCrossVersions flatMap {
      case (proj, versions) => versions map { proj.project -> _ }
    }).toList

    val verbose = if (args.verbose) "-v" else ""

    if (projVersions.isEmpty) {
      state
    } else {
      // Detect whether a task or command has been issued
      val allCommands = Parser.parse(aggCommand, Act.aggregatedKeyParser(x)) match {
        case Left(_) =>
          // It's definitely not a task, check if it's a valid command, because we don't want to emit the warning
          // message below for typos.
          val validCommand = Parser.parse(aggCommand, state.combinedParser).isRight

          val distinctCrossConfigs = projCrossVersions.map(_._2.toSet).distinct
          if (validCommand && distinctCrossConfigs.size > 1) {
            state.log.warn(
              "Issuing a cross building command, but not all sub projects have the same cross build " +
                "configuration. This could result in subprojects cross building against Scala versions that they are " +
                "not compatible with. Try issuing cross building command with tasks instead, since sbt will be able " +
                "to ensure that cross building is only done using configured project and Scala version combinations " +
                "that are configured.")
            state.log.debug("Scala versions configuration is:")
            projCrossVersions.foreach {
              case (project, versions) => state.log.debug(s"$project: $versions")
            }
          }

          // Execute using a blanket switch
          projCrossVersions.toMap.apply(currentRef).flatMap { version =>
            // Force scala version
            Seq(s"$SwitchCommand $verbose $version!", aggCommand)
          }

        case Right(_) =>
          // We have a key, we're likely to be able to cross build this using the per project behaviour.

          // Group all the projects by scala version
          projVersions.groupBy(_._2).mapValues(_.map(_._1)).toSeq.flatMap {
            case (version, Seq(project)) =>
              // If only one project for a version, issue it directly
              Seq(s"$SwitchCommand $verbose $version $project/$aggCommand")
            case (version, projects) if aggCommand.contains(" ") =>
              // If the command contains a space, then the `all` command won't work because it doesn't support issuing
              // commands with spaces, so revert to running the command on each project one at a time
              s"$SwitchCommand $verbose $version" :: projects.map(project =>
                s"$project/$aggCommand")
            case (version, projects) =>
              // First switch scala version, then use the all command to run the command on each project concurrently
              Seq(s"$SwitchCommand $verbose $version",
                  projects.map(_ + "/" + aggCommand).mkString("all ", " ", ""))
          }
      }

      allCommands.toList ::: CrossRestoreSessionCommand :: captureCurrentSession(state, x)
    }
  }

  def crossRestoreSession: Command =
    Command.arb(crossRestoreSessionParser, crossRestoreSessionHelp)(crossRestoreSessionImpl)

  private def crossRestoreSessionImpl(state: State, arg: String): State = {
    restoreCapturedSession(state, Project.extract(state))
  }

  private val CapturedSession = AttributeKey[Seq[Setting[_]]]("crossCapturedSession")

  private def captureCurrentSession(state: State, extracted: Extracted): State = {
    state.put(CapturedSession, extracted.session.rawAppend)
  }

  private def restoreCapturedSession(state: State, extracted: Extracted): State = {
    state.get(CapturedSession) match {
      case Some(rawAppend) =>
        val restoredSession = extracted.session.copy(rawAppend = rawAppend)
        BuiltinCommands
          .reapply(restoredSession, extracted.structure, state)
          .remove(CapturedSession)
      case None => state
    }
  }

  def switchVersion: Command =
    Command.arb(requireSession(switchParser), switchHelp)(switchCommandImpl)

  private def switchCommandImpl(state: State, args: Switch): State = {
    val switchedState = switchScalaVersion(args, state)

    args.command.toList ::: switchedState
  }

  private def switchScalaVersion(switch: Switch, state: State): State = {
    val extracted = Project.extract(state)
    import extracted._

    type ScalaVersion = String

    val (version, instance) = switch.version match {
      case ScalaHomeVersion(homePath, resolveVersion, _) =>
        val home = IO.resolve(extracted.currentProject.base, homePath)
        if (home.exists()) {
          val instance = ScalaInstance(home)(state.classLoaderCache.apply _)
          val version = resolveVersion.getOrElse(instance.actualVersion)
          (version, Some((home, instance)))
        } else {
          sys.error(s"Scala home directory did not exist: $home")
        }
      case NamedScalaVersion(v, _) => (v, None)
    }

    def logSwitchInfo(
        included: Seq[(ProjectRef, Seq[ScalaVersion])],
        excluded: Seq[(ProjectRef, Seq[ScalaVersion])]
    ) = {

      instance.foreach {
        case (home, instance) =>
          state.log.info(s"Using Scala home $home with actual version ${instance.actualVersion}")
      }
      if (switch.version.force) {
        state.log.info(s"Forcing Scala version to $version on all projects.")
      } else {
        state.log.info(s"Setting Scala version to $version on ${included.size} projects.")
      }
      if (excluded.nonEmpty && !switch.verbose) {
        state.log.info(s"Excluded ${excluded.size} projects, run ++ $version -v for more details.")
      }

      def detailedLog(msg: => String) =
        if (switch.verbose) state.log.info(msg) else state.log.debug(msg)

      def logProject: (ProjectRef, Seq[ScalaVersion]) => Unit = (proj, scalaVersions) => {
        val current = if (proj == currentRef) "*" else " "
        detailedLog(s"  $current ${proj.project} ${scalaVersions.mkString("(", ", ", ")")}")
      }
      detailedLog("Switching Scala version on:")
      included.foreach(logProject.tupled)
      detailedLog("Excluding projects:")
      excluded.foreach(logProject.tupled)
    }

    val projects: Seq[(ResolvedReference, Seq[ScalaVersion])] = {
      val projectScalaVersions =
        structure.allProjectRefs.map(proj => proj -> crossVersions(extracted, proj))
      if (switch.version.force) {
        logSwitchInfo(projectScalaVersions, Nil)
        projectScalaVersions ++ structure.units.keys
          .map(BuildRef.apply)
          .map(proj => proj -> crossVersions(extracted, proj))
      } else {
        val binaryVersion = CrossVersion.binaryScalaVersion(version)

        val (included, excluded) = projectScalaVersions.partition {
          case (_, scalaVersions) =>
            scalaVersions.exists(v => CrossVersion.binaryScalaVersion(v) == binaryVersion)
        }
        logSwitchInfo(included, excluded)
        included
      }
    }

    setScalaVersionForProjects(version, instance, projects, state, extracted)
  }

  private def setScalaVersionForProjects(
      version: String,
      instance: Option[(File, ScalaInstance)],
      projects: Seq[(ResolvedReference, Seq[String])],
      state: State,
      extracted: Extracted
  ): State = {
    import extracted._

    val newSettings = projects.flatMap {
      case (project, scalaVersions) =>
        val scope = Scope(Select(project), Zero, Zero, Zero)

        instance match {
          case Some((home, inst)) =>
            Seq(
              scalaVersion in scope := version,
              crossScalaVersions in scope := scalaVersions,
              scalaHome in scope := Some(home),
              scalaInstance in scope := inst
            )
          case None =>
            Seq(
              scalaVersion in scope := version,
              crossScalaVersions in scope := scalaVersions,
              scalaHome in scope := None
            )
        }
    }

    val filterKeys: Set[AttributeKey[_]] = Set(scalaVersion, scalaHome, scalaInstance).map(_.key)

    val projectsContains: Reference => Boolean = projects.map(_._1).toSet.contains

    // Filter out any old scala version settings that were added, this is just for hygiene.
    val filteredRawAppend = session.rawAppend.filter(_.key match {
      case ScopedKey(Scope(Select(ref), Zero, Zero, Zero), key)
          if filterKeys.contains(key) && projectsContains(ref) =>
        false
      case _ => true
    })

    val newSession = session.copy(rawAppend = filteredRawAppend ++ newSettings)

    BuiltinCommands.reapply(newSession, structure, state)
  }

}<|MERGE_RESOLUTION|>--- conflicted
+++ resolved
@@ -3,22 +3,6 @@
  */
 package sbt
 
-<<<<<<< HEAD
-=======
-import Keys._
-import sbt.internal.util.complete.{ DefaultParsers, Parser }
-import sbt.internal.util.AttributeKey
-import DefaultParsers._
-import Def.{ ScopedKey, Setting }
-import sbt.internal.CommandStrings.{
-  CrossCommand,
-  CrossRestoreSessionCommand,
-  SwitchCommand,
-  crossHelp,
-  crossRestoreSessionHelp,
-  switchHelp
-}
->>>>>>> b4744486
 import java.io.File
 
 import sbt.Def.{ ScopedKey, Setting }
