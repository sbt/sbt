/*
 * sbt
 * Copyright 2023, Scala center
 * Copyright 2011 - 2022, Lightbend, Inc.
 * Copyright 2008 - 2010, Mark Harrah
 * Licensed under Apache License 2.0 (see LICENSE)
 */

package sbt

import java.io.{ File, PrintWriter }
import java.net.{ URI, URL }
import java.nio.file.{ Files, Paths, Path => NioPath }
import java.util.Optional
import java.util.concurrent.TimeUnit
import lmcoursier.CoursierDependencyResolution
import lmcoursier.definitions.{ Configuration => CConfiguration }
import org.apache.ivy.core.module.descriptor.ModuleDescriptor
import org.apache.ivy.core.module.id.ModuleRevisionId
import org.apache.logging.log4j.core.{ Appender => XAppender }
import org.scalasbt.ipcsocket.Win32SecurityLevel
import sbt.Def.{ Initialize, ScopedKey, Setting, SettingsDefinition, parsed }
import sbt.Keys._
import sbt.OptionSyntax._
import sbt.Project.{
  inScope,
  inTask,
  // richInitialize,
  // richInitialize Task,
  // richTaskSessionVar,
  // sbtRichTaskPromise
}
import sbt.ProjectExtra.*
import sbt.Scope.{ GlobalScope, ThisScope, fillTaskAxis }
import sbt.State.StateOpsImpl
import sbt.coursierint._
import sbt.internal.CommandStrings.ExportStream
import sbt.internal._
import sbt.internal.classpath.AlternativeZincUtil
import sbt.internal.inc.JavaInterfaceUtil._
import sbt.internal.inc.classpath.{ ClasspathFilter, ClasspathUtil }
import sbt.internal.inc.{ CompileOutput, MappedFileConverter, Stamps, ZincLmUtil, ZincUtil }
import sbt.internal.io.{ Source, WatchState }
import sbt.internal.librarymanagement.mavenint.{
  PomExtraDependencyAttributes,
  SbtPomExtraProperties
}
import sbt.internal.librarymanagement._
import sbt.internal.nio.{ CheckBuildSources, Globs }
import sbt.internal.server.{
  BspCompileProgress,
  BspCompileTask,
  BuildServerProtocol,
  BuildServerReporter,
  Definition,
  LanguageServerProtocol,
  ServerHandler,
  VirtualTerminal
}
import sbt.internal.testing.TestLogger
import sbt.internal.util.Attributed.data
import sbt.internal.util.Types._
import sbt.internal.util.{ Terminal => ITerminal, _ }
import sbt.internal.util.complete._
import sbt.io.Path._
import sbt.io._
import sbt.io.syntax._
import sbt.librarymanagement.Artifact.{ DocClassifier, SourceClassifier }
import sbt.librarymanagement.Configurations.{
  Compile,
  CompilerPlugin,
  IntegrationTest,
  Provided,
  Runtime,
  Test
}
import sbt.librarymanagement.CrossVersion.{ binarySbtVersion, binaryScalaVersion, partialVersion }
import sbt.librarymanagement._
import sbt.librarymanagement.ivy._
import sbt.librarymanagement.syntax._
import sbt.nio.FileStamp
import sbt.nio.Keys._
import sbt.nio.file.syntax._
import sbt.nio.file.{ FileTreeView, Glob, RecursiveGlob }
import sbt.nio.Watch
import sbt.std.TaskExtra.*
import sbt.testing.{ AnnotatedFingerprint, Framework, Runner, SubclassFingerprint }
import sbt.util.CacheImplicits.given
import sbt.util.InterfaceUtil.{ t2, toJavaFunction => f1 }
import sbt.util._
import sjsonnew._

import scala.annotation.nowarn
import scala.collection.immutable.ListMap
import scala.concurrent.duration._
import scala.util.control.NonFatal
import scala.xml.NodeSeq

// incremental compiler
import sbt.SlashSyntax0._
<<<<<<< HEAD
import sbt.internal.inc.{
  Analysis,
  AnalyzingCompiler,
  FileAnalysisStore,
  ManagedLoggedReporter,
  MixedAnalyzingCompiler,
  ScalaInstance
}
import sbt.internal.io.Retry
import xsbti.{
  AppConfiguration,
  CompileFailed,
  CrossValue,
  FileConverter,
  HashedVirtualFileRef,
  Position,
  VirtualFile,
  VirtualFileRef
}
=======
import sbt.internal.inc.{ Analysis, AnalyzingCompiler, ManagedLoggedReporter, ScalaInstance }
import xsbti.{ CrossValue, VirtualFile, VirtualFileRef }
>>>>>>> 0a170626
import xsbti.compile.{
  AnalysisContents,
  AnalysisStore,
  ClassFileManagerType,
  ClasspathOptionsUtil,
  CompileAnalysis,
  CompileOptions,
  CompileOrder,
  CompileResult,
  CompileProgress,
  CompilerCache,
  Compilers,
  DefinesClass,
  IncOptions,
  IncToolOptionsUtil,
  Inputs,
  MiniSetup,
  PerClasspathEntryLookup,
  PreviousResult,
  Setup,
  TastyFiles,
  TransactionalManagerType
}

object Defaults extends BuildCommon {
  final val CacheDirectoryName = "cache"

  def configSrcSub(key: SettingKey[File]): Initialize[File] =
    Def.setting {
      (ThisScope.copy(config = Zero) / key).value / nameForSrc(configuration.value.name)
    }
  def nameForSrc(config: String) = if (config == Configurations.Compile.name) "main" else config
  def prefix(config: String) = if (config == Configurations.Compile.name) "" else config + "-"

  def lock(app: xsbti.AppConfiguration): xsbti.GlobalLock = LibraryManagement.lock(app)

  private[sbt] def extractAnalysis(
      metadata: StringAttributeMap,
      converter: FileConverter
  ): Option[CompileAnalysis] =
    def asBinary(file: File) = FileAnalysisStore.binary(file).get.asScala
    def asText(file: File) = FileAnalysisStore.text(file).get.asScala
    for
      ref <- metadata.get(Keys.analysis)
      file = converter.toPath(VirtualFileRef.of(ref)).toFile
      content <- asBinary(file).orElse(asText(file))
    yield content.getAnalysis

  private[sbt] def globalDefaults(ss: Seq[Setting[_]]): Seq[Setting[_]] =
    Def.defaultSettings(inScope(GlobalScope)(ss))

  def buildCore: Seq[Setting[_]] = thisBuildCore ++ globalCore
  def thisBuildCore: Seq[Setting[_]] =
    inScope(GlobalScope.copy(project = Select(ThisBuild)))(
      Seq(
        managedDirectory := baseDirectory.value / "lib_managed"
      )
    )
  private[sbt] lazy val globalCore: Seq[Setting[_]] = globalDefaults(
    defaultTestTasks(test) ++ defaultTestTasks(testOnly) ++ defaultTestTasks(testQuick) ++ Seq(
      excludeFilter :== HiddenFileFilter,
      fileInputs :== Nil,
      fileInputIncludeFilter :== AllPassFilter.toNio,
      fileInputExcludeFilter :== DirectoryFilter.toNio || HiddenFileFilter,
      fileOutputIncludeFilter :== AllPassFilter.toNio,
      fileOutputExcludeFilter :== NothingFilter.toNio,
      inputFileStamper :== sbt.nio.FileStamper.Hash,
      outputFileStamper :== sbt.nio.FileStamper.LastModified,
      onChangedBuildSource :== SysProp.onChangedBuildSource,
      clean := { () },
      unmanagedFileStampCache :=
        state.value.get(persistentFileStampCache).getOrElse(new sbt.nio.FileStamp.Cache),
      managedFileStampCache := new sbt.nio.FileStamp.Cache,
    ) ++ globalIvyCore ++ globalJvmCore ++ Watch.defaults
  ) ++ globalSbtCore

  private[sbt] lazy val globalJvmCore: Seq[Setting[_]] =
    Seq(
      compilerCache := state.value get Keys.stateCompilerCache getOrElse CompilerCache.fresh,
      sourcesInBase :== true,
      autoAPIMappings := false,
      apiMappings := Map.empty,
      autoScalaLibrary :== true,
      managedScalaInstance :== true,
      classpathEntryDefinesClass := { (file: File) =>
        sys.error("use classpathEntryDefinesClassVF instead")
      },
      extraIncOptions :== Seq("JAVA_CLASS_VERSION" -> sys.props("java.class.version")),
      allowMachinePath :== true,
      reportAbsolutePath := true,
      run / traceLevel :== 0,
      runMain / traceLevel :== 0,
      bgRun / traceLevel :== 0,
      fgRun / traceLevel :== 0,
      console / traceLevel :== Int.MaxValue,
      consoleProject / traceLevel :== Int.MaxValue,
      autoCompilerPlugins :== true,
      scalaHome :== None,
      apiURL := None,
      releaseNotesURL := None,
      javaHome :== None,
      discoveredJavaHomes := CrossJava.discoverJavaHomes,
      javaHomes :== ListMap.empty,
      fullJavaHomes := CrossJava.expandJavaHomes(discoveredJavaHomes.value ++ javaHomes.value),
      testForkedParallel :== false,
      javaOptions :== Nil,
      sbtPlugin :== false,
      isMetaBuild :== false,
      reresolveSbtArtifacts :== false,
      crossPaths :== true,
      sourcePositionMappers :== Nil,
      packageSrc / artifactClassifier :== Some(SourceClassifier),
      packageDoc / artifactClassifier :== Some(DocClassifier),
      includeFilter :== NothingFilter,
      unmanagedSources / includeFilter :== ("*.java" | "*.scala"),
      unmanagedJars / includeFilter :== "*.jar" | "*.so" | "*.dll" | "*.jnilib" | "*.zip",
      unmanagedResources / includeFilter :== AllPassFilter,
      bgList := { bgJobService.value.jobs },
      ps := psTask.value,
      bgStop := bgStopTask.evaluated,
      bgWaitFor := bgWaitForTask.evaluated,
      bgCopyClasspath :== true,
      closeClassLoaders :== SysProp.closeClassLoaders,
      allowZombieClassLoaders :== true,
      packageTimestamp :== Pkg.defaultTimestamp,
      rootPaths := {
        val app = appConfiguration.value
        val coursierCache = csrCacheDirectory.value.toPath
        val out = rootOutputDirectory.value
        getRootPaths(out, app) + ("CSR_CACHE" -> coursierCache)
      },
      fileConverter := MappedFileConverter(rootPaths.value, allowMachinePath.value)
    ) ++ BuildServerProtocol.globalSettings

  private[sbt] def getRootPaths(out: NioPath, app: AppConfiguration): ListMap[String, NioPath] =
    val base = app.baseDirectory.getCanonicalFile.toPath
    val boot = app.provider.scalaProvider.launcher.bootDirectory.toPath
    val ih = app.provider.scalaProvider.launcher.ivyHome.toPath
    val javaHome = Paths.get(sys.props("java.home"))
    ListMap(
      "OUT" -> out,
      "BASE" -> base,
      "SBT_BOOT" -> boot,
      "IVY_HOME" -> ih,
      "JAVA_HOME" -> javaHome
    )

  private[sbt] lazy val globalIvyCore: Seq[Setting[_]] =
    Seq(
      internalConfigurationMap :== Configurations.internalMap _,
      credentials :== SysProp.sbtCredentialsEnv.toList,
      exportJars :== true,
      trackInternalDependencies :== TrackLevel.TrackAlways,
      exportToInternal :== TrackLevel.TrackAlways,
      useCoursier :== SysProp.defaultUseCoursier,
      retrieveManaged :== false,
      retrieveManagedSync :== false,
      configurationsToRetrieve :== None,
      scalaOrganization :== ScalaArtifacts.Organization,
      scalaArtifacts :== ScalaArtifacts.Artifacts,
      sbtResolver := {
        val v = sbtVersion.value
        if (v.endsWith("-SNAPSHOT") || v.contains("-bin-")) Classpaths.sbtMavenSnapshots
        else Resolver.DefaultMavenRepository
      },
      sbtResolvers := {
        // TODO: Remove Classpaths.typesafeReleases for sbt 2.x
        // We need to keep it around for sbt 1.x to cross build plugins with sbt 0.13 - https://github.com/sbt/sbt/issues/4698
        Vector(sbtResolver.value, Classpaths.sbtPluginReleases, Classpaths.typesafeReleases)
      },
      crossVersion :== Disabled(),
      buildDependencies := Classpaths.constructBuildDependencies.value,
      version :== "0.1.0-SNAPSHOT",
      versionScheme :== None,
      classpathTypes :== Set(
        "jar",
        "bundle",
        "maven-plugin",
        "test-jar"
      ) ++ CustomPomParser.JarPackagings,
      artifactClassifier :== None,
      checksums := Classpaths.bootChecksums(appConfiguration.value),
      conflictManager := ConflictManager.default,
      pomExtra :== NodeSeq.Empty,
      pomPostProcess :== idFun,
      pomAllRepositories :== false,
      pomIncludeRepository :== Classpaths.defaultRepositoryFilter,
      updateOptions := UpdateOptions(),
      forceUpdatePeriod :== None,
      platform :== Platform.jvm,
      // coursier settings
      csrExtraCredentials :== Nil,
      csrLogger := LMCoursier.coursierLoggerTask.value,
      csrMavenProfiles :== Set.empty,
      csrReconciliations :== LMCoursier.relaxedForAllModules,
<<<<<<< HEAD
      csrCacheDirectory := {
        if (useCoursier.value) LMCoursier.defaultCacheLocation
        else Classpaths.dummyCoursierDirectory(appConfiguration.value)
      }
=======
      csrSameVersions := Seq(
        ScalaArtifacts.Artifacts.map(a => InclExclRule(scalaOrganization.value, a)).toSet
      )
>>>>>>> 0a170626
    )

  /** Core non-plugin settings for sbt builds.  These *must* be on every build or the sbt engine will fail to run at all. */
  private[sbt] lazy val globalSbtCore: Seq[Setting[_]] = globalDefaults(
    Seq(
      outputStrategy :== None, // TODO - This might belong elsewhere.
      buildStructure := Project.structure(state.value),
      settingsData := buildStructure.value.data,
      checkBuildSources / aggregate :== false,
      checkBuildSources / changedInputFiles / aggregate := false,
      checkBuildSources / Continuous.dynamicInputs := None,
      checkBuildSources / fileInputs := CheckBuildSources.buildSourceFileInputs.value,
      checkBuildSources := CheckBuildSources.needReloadImpl.value,
      fileCacheSize := "128M",
      trapExit :== true,
      connectInput :== false,
      cancelable :== true,
      taskCancelStrategy := { (state: State) =>
        if (cancelable.value) TaskCancellationStrategy.Signal
        else TaskCancellationStrategy.Null
      },
      envVars :== Map.empty,
      sbtVersion := appConfiguration.value.provider.id.version,
      sbtBinaryVersion := binarySbtVersion(sbtVersion.value),
      // `pluginCrossBuild` scoping is based on sbt-cross-building plugin.
      // The idea here is to be able to define a `sbtVersion in pluginCrossBuild`, which
      // directs the dependencies of the plugin to build to the specified sbt plugin version.
      pluginCrossBuild / sbtVersion := sbtVersion.value,
      onLoad := idFun[State],
      onUnload := idFun[State],
      onUnload := { s =>
        try onUnload.value(s)
        finally IO.delete(taskTemporaryDirectory.value)
      },
      // // extraLoggers is deprecated
      SettingKey[ScopedKey[_] => Seq[XAppender]]("extraLoggers") :== { _ =>
        Nil
      },
      extraAppenders := {
        val f = SettingKey[ScopedKey[_] => Seq[XAppender]]("extraLoggers").value
        s =>
          f(s).map {
            case a: Appender => a
            case a           => new ConsoleAppenderFromLog4J(a.getName, a)
          }
      },
      useLog4J :== SysProp.useLog4J,
      watchSources :== Nil, // Although this is deprecated, it can't be removed or it breaks += for legacy builds.
      skip :== false,
      taskTemporaryDirectory := {
        val base = BuildPaths.globalTaskDirectoryStandard(appConfiguration.value.baseDirectory)
        val dir = IO.createUniqueDirectory(base)
        ShutdownHooks.add(() => IO.delete(dir))
        dir
      },
      onComplete := {
        val tempDirectory = taskTemporaryDirectory.value
        () => Clean.deleteContents(tempDirectory, _ => false)
      },
      turbo :== SysProp.turbo,
      usePipelining :== SysProp.pipelining,
      exportPipelining := usePipelining.value,
      useSuperShell := { if (insideCI.value) false else ITerminal.console.isSupershellEnabled },
      superShellThreshold :== SysProp.supershellThreshold,
      superShellMaxTasks :== SysProp.supershellMaxTasks,
      superShellSleep :== SysProp.supershellSleep.millis,
      progressReports := {
        val rs = EvaluateTask.taskTimingProgress.toVector ++ EvaluateTask.taskTraceEvent.toVector
        rs map { Keys.TaskProgress(_) }
      },
      commandProgress := Seq(),
      // progressState is deprecated
      SettingKey[Option[ProgressState]]("progressState") := None,
      Previous.cache := new Previous(
        Def.streamsManagerKey.value,
        Previous.references.value.getReferences
      ),
      Previous.references :== new Previous.References,
      concurrentRestrictions := defaultRestrictions.value,
      parallelExecution :== true,
      fileTreeView :== FileTreeView.default,
      Continuous.dynamicInputs := Continuous.dynamicInputsImpl.value,
      logBuffered :== false,
      commands :== Nil,
      showSuccess :== true,
      showTiming :== true,
      timingFormat :== Aggregation.defaultFormat,
      aggregate :== true,
      maxErrors :== 100,
      fork :== false,
      initialize :== {},
      templateResolverInfos :== Nil,
      templateDescriptions :== TemplateCommandUtil.defaultTemplateDescriptions,
      templateRunLocal := templateRunLocalInputTask(runLocalTemplate).evaluated,
      forcegc :== sys.props
        .get("sbt.task.forcegc")
        .map(java.lang.Boolean.parseBoolean)
        .getOrElse(GCUtil.defaultForceGarbageCollection),
      minForcegcInterval :== GCUtil.defaultMinForcegcInterval,
      interactionService :== CommandLineUIService,
      autoStartServer := true,
      serverHost := "127.0.0.1",
      serverIdleTimeout := Some(new FiniteDuration(7, TimeUnit.DAYS)),
      serverPort := 5000 + (Hash
        .toHex(Hash(appConfiguration.value.baseDirectory.toString))
        .## % 1000),
      serverConnectionType := ConnectionType.Local,
      serverAuthentication := {
        if (serverConnectionType.value == ConnectionType.Tcp) Set(ServerAuthentication.Token)
        else Set()
      },
      serverHandlers :== Nil,
      windowsServerSecurityLevel := Win32SecurityLevel.OWNER_DACL, // allows any owner logon session to access the server
      serverUseJni := BootServerSocket.requiresJNI || SysProp.serverUseJni,
      fullServerHandlers := Nil,
      insideCI :== sys.env.contains("BUILD_NUMBER") ||
        sys.env.contains("CI") || SysProp.ci,
      // watch related settings
      pollInterval :== Watch.defaultPollInterval,
      canonicalInput :== true,
      echoInput :== true,
      terminal := state.value.get(terminalKey).getOrElse(Terminal(ITerminal.get)),
      InstallSbtn.installSbtn := InstallSbtn.installSbtnImpl.evaluated,
      InstallSbtn.installSbtn / aggregate := false,
    ) ++ LintUnused.lintSettings
      ++ DefaultBackgroundJobService.backgroundJobServiceSettings
      ++ RemoteCache.globalSettings
  )

  private[sbt] lazy val buildLevelJvmSettings: Seq[Setting[_]] = Seq(
    exportPipelining := usePipelining.value,
    sourcePositionMappers := Nil, // Never set a default sourcePositionMapper, see #6352! Whatever you are trying to solve, do it in the foldMappers method.
    // The virtual file value cache needs to be global or sbt will run out of direct byte buffer memory.
    classpathDefinesClassCache := VirtualFileValueCache.definesClassCache(fileConverter.value),
    fullServerHandlers := {
      Seq(
        LanguageServerProtocol.handler(fileConverter.value),
        BuildServerProtocol.handler(
          loadedBuild.value,
          bspFullWorkspace.value,
          sbtVersion.value,
          semanticdbEnabled.value,
          semanticdbVersion.value
        ),
        VirtualTerminal.handler,
      ) ++ serverHandlers.value :+ ServerHandler.fallback
    },
    timeWrappedStamper := Stamps
      .timeWrapBinaryStamps(Stamps.uncachedStamps(fileConverter.value), fileConverter.value),
    reusableStamper := {
      val converter = fileConverter.value
      val unmanagedCache = unmanagedFileStampCache.value
      val managedCache = managedFileStampCache.value
      val backing = timeWrappedStamper.value
      new xsbti.compile.analysis.ReadStamps {
        def getAllLibraryStamps()
            : java.util.Map[xsbti.VirtualFileRef, xsbti.compile.analysis.Stamp] =
          backing.getAllLibraryStamps()
        def getAllProductStamps()
            : java.util.Map[xsbti.VirtualFileRef, xsbti.compile.analysis.Stamp] =
          backing.getAllProductStamps()
        def getAllSourceStamps()
            : java.util.Map[xsbti.VirtualFileRef, xsbti.compile.analysis.Stamp] =
          new java.util.HashMap[xsbti.VirtualFileRef, xsbti.compile.analysis.Stamp]
        def library(fr: xsbti.VirtualFileRef): xsbti.compile.analysis.Stamp = backing.library(fr)
        def product(fr: xsbti.VirtualFileRef): xsbti.compile.analysis.Stamp = backing.product(fr)
        def source(fr: xsbti.VirtualFile): xsbti.compile.analysis.Stamp = {
          val path = converter.toPath(fr)
          unmanagedCache
            .get(path)
            .orElse(managedCache.getOrElseUpdate(path, sbt.nio.FileStamper.Hash))
            .map(_.stamp)
            .getOrElse(backing.source(fr))
        }
      }
    },
  )

  private[sbt] def toAbsoluteSource(fc: FileConverter)(pos: Position): Position = {
    val newPath: Option[NioPath] = pos
      .sourcePath()
      .asScala
      .flatMap { path =>
        try {
          Some(fc.toPath(VirtualFileRef.of(path)))
        } catch {
          // catch all to trap wierd path injected by compiler, users, or plugins
          case NonFatal(_) => None
        }
      }

    newPath
      .map { path =>
        new Position {
          override def line(): Optional[Integer] = pos.line()

          override def lineContent(): String = pos.lineContent()

          override def offset(): Optional[Integer] = pos.offset()

          override def pointer(): Optional[Integer] = pos.pointer()

          override def pointerSpace(): Optional[String] = pos.pointerSpace()

          override def sourcePath(): Optional[String] = Optional.of(path.toAbsolutePath.toString)

          override def sourceFile(): Optional[File] =
            (try {
              Some(path.toFile.getAbsoluteFile)
            } catch {
              case NonFatal(_) => None
            }).toOptional

          override def startOffset(): Optional[Integer] = pos.startOffset()

          override def endOffset(): Optional[Integer] = pos.endOffset()

          override def startLine(): Optional[Integer] = pos.startLine()

          override def startColumn(): Optional[Integer] = pos.startColumn()

          override def endLine(): Optional[Integer] = pos.endLine()

          override def endColumn(): Optional[Integer] = pos.endColumn()
        }
      }
      .getOrElse(pos)
  }

  def defaultTestTasks(key: Scoped): Seq[Setting[_]] =
    inTask(key)(
      Seq(
        tags := Seq(Tags.Test -> 1),
        logBuffered := true
      )
    )

  // TODO: This should be on the new default settings for a project.
  def projectCore: Seq[Setting[_]] = Seq(
    name := thisProject.value.id,
    logManager := LogManager.defaults(extraAppenders.value, ConsoleOut.terminalOut),
    onLoadMessage := (onLoadMessage or
      Def.setting {
        s"set current project to ${name.value} (in build ${thisProjectRef.value.build})"
      }).value
  )

  // Appended to JvmPlugin.projectSettings
  def paths: Seq[Setting[_]] = Seq(
    baseDirectory := thisProject.value.base,
    target := rootOutputDirectory.value.resolve(outputPath.value).toFile(),
    // Use a different history path for jline3 because the jline2 format is
    // incompatible. By sbt 1.4.0, we should consider revering this to t / ".history"
    // and possibly rewriting the jline2 history in a jline3 compatible format if the
    // history file is incompatible. For now, just use a different file to facilitate
    // going back and forth between 1.3.x and 1.4.x.
    historyPath := (historyPath or target(t => Option(t / ".history3"))).value,
    sourceDirectory := baseDirectory.value / "src",
    sourceManaged := target.value / "src_managed",
    resourceManaged := target.value / "resource_managed",
    // Adds subproject build.sbt files to the global list of build files to monitor
    Scope.Global / checkBuildSources / pollInterval :==
      new FiniteDuration(Int.MinValue, TimeUnit.MILLISECONDS),
    Scope.Global / checkBuildSources / fileInputs += baseDirectory.value.toGlob / "*.sbt",
  )

  lazy val configPaths = sourceConfigPaths ++ resourceConfigPaths ++ outputConfigPaths
  lazy val sourceConfigPaths = Seq(
    sourceDirectory := configSrcSub(sourceDirectory).value,
    sourceManaged := configSrcSub(sourceManaged).value,
    scalaSource := sourceDirectory.value / "scala",
    javaSource := sourceDirectory.value / "java",
    unmanagedSourceDirectories := {
      val isDotty = ScalaInstance.isDotty(scalaVersion.value)
      val epochVersion = if (isDotty) "3" else "2"
      makeCrossSources(
        scalaSource.value,
        javaSource.value,
        scalaBinaryVersion.value,
        epochVersion,
        crossPaths.value
      ) ++
        makePluginCrossSources(
          sbtPlugin.value,
          scalaSource.value,
          (pluginCrossBuild / sbtBinaryVersion).value,
          crossPaths.value
        )
    },
    unmanagedSources / fileInputs := {
      val include = (unmanagedSources / includeFilter).value
      val filter = (unmanagedSources / excludeFilter).value match {
        // Hidden files are already filtered out by the FileStamps method
        case NothingFilter | HiddenFileFilter => include
        case exclude                          => include -- exclude
      }
      val baseSources =
        if (sourcesInBase.value) Globs(baseDirectory.value.toPath, recursive = false, filter) :: Nil
        else Nil
      unmanagedSourceDirectories.value
        .map(d => Globs(d.toPath, recursive = true, filter)) ++ baseSources
    },
    unmanagedSources := (unmanagedSources / inputFileStamps).value.map(_._1.toFile),
    managedSourceDirectories := Seq(sourceManaged.value),
    managedSources := {
      val stamper = inputFileStamper.value
      val cache = managedFileStampCache.value
      val res = generate(sourceGenerators).value
      res.foreach { f =>
        cache.putIfAbsent(f.toPath, stamper)
      }
      res
    },
    managedSourcePaths / outputFileStamper := sbt.nio.FileStamper.Hash,
    managedSourcePaths := managedSources.value.map(_.toPath),
    sourceGenerators :== Nil,
    sourceDirectories := Classpaths
      .concatSettings(unmanagedSourceDirectories, managedSourceDirectories)
      .value,
    sources := Classpaths.concatDistinct(unmanagedSources, managedSources).value
  )
  lazy val resourceConfigPaths = Seq(
    resourceDirectory := sourceDirectory.value / "resources",
    resourceManaged := configSrcSub(resourceManaged).value,
    unmanagedResourceDirectories := Seq(resourceDirectory.value),
    managedResourceDirectories := Seq(resourceManaged.value),
    resourceDirectories := Classpaths
      .concatSettings(unmanagedResourceDirectories, managedResourceDirectories)
      .value,
    unmanagedResources / fileInputs := {
      val include = (unmanagedResources / includeFilter).value
      val filter = (unmanagedResources / excludeFilter).value match {
        // Hidden files are already filtered out by the FileStamps method
        case NothingFilter | HiddenFileFilter => include
        case exclude                          => include -- exclude
      }
      unmanagedResourceDirectories.value.map(d => Globs(d.toPath, recursive = true, filter))
    },
    unmanagedResources := (unmanagedResources / inputFileStamps).value.map(_._1.toFile),
    resourceGenerators :== Nil,
    resourceGenerators += (Def.task {
      PluginDiscovery.writeDescriptors(discoveredSbtPlugins.value, resourceManaged.value)
    }).taskValue,
    managedResources := generate(resourceGenerators).value,
    resources := Classpaths.concat(managedResources, unmanagedResources).value
  )
  // This exists for binary compatibility and probably never should have been public.
  def addBaseSources: Seq[Def.Setting[Task[Seq[File]]]] = Nil
  lazy val outputConfigPaths: Seq[Setting[_]] = Seq(
    classDirectory := target.value / (prefix(configuration.value.name) + "classes"),
    backendOutput := {
      val converter = fileConverter.value
      val dir = target.value / (prefix(configuration.value.name) + "backend")
      converter.toVirtualFile(dir.toPath)
    },
    earlyOutput / artifactPath := configArtifactPathSetting(artifact, "early").value,
    earlyOutput := {
      (earlyOutput / artifactPath).value match
        case vf: VirtualFile => vf
    },
    semanticdbTargetRoot := target.value / (prefix(configuration.value.name) + "meta"),
    compileAnalysisTargetRoot := target.value / (prefix(configuration.value.name) + "zinc"),
    earlyCompileAnalysisTargetRoot := target.value / (prefix(
      configuration.value.name
    ) + "early-zinc"),
    doc / target := target.value / (prefix(configuration.value.name) + "api")
  )

  // This is included into JvmPlugin.projectSettings
  def compileBase = inTask(console)(compilersSetting :: Nil) ++ compileBaseGlobal ++ Seq(
    useScalaReplJLine :== false,
    scalaInstanceTopLoader := {
      val topLoader = if (!useScalaReplJLine.value) {
        // the JLineLoader contains the SbtInterfaceClassLoader
        classOf[org.jline.terminal.Terminal].getClassLoader
      } else classOf[Compilers].getClassLoader // the SbtInterfaceClassLoader

      // Scala 2.10 shades jline in the console so we need to make sure that it loads a compatible
      // jansi version. Because of the shading, console does not work with the thin client for 2.10.x.
      if (scalaVersion.value.startsWith("2.10.")) new ClassLoader(topLoader) {
        override protected def loadClass(name: String, resolve: Boolean): Class[_] = {
          if (name.startsWith("org.fusesource")) throw new ClassNotFoundException(name)
          super.loadClass(name, resolve)
        }
      }
      else topLoader
    },
    scalaInstance := scalaInstanceTask.value,
    crossVersion := (if (crossPaths.value) CrossVersion.binary else CrossVersion.disabled),
    pluginCrossBuild / sbtBinaryVersion := binarySbtVersion(
      (pluginCrossBuild / sbtVersion).value
    ),
    // Use (sbtVersion in pluginCrossBuild) to pick the sbt module to depend from the plugin.
    // Because `sbtVersion in pluginCrossBuild` can be scoped to project level,
    // this setting needs to be set here too.
    pluginCrossBuild / sbtDependency := {
      val app = appConfiguration.value
      val id = app.provider.id
      val sv = (pluginCrossBuild / sbtVersion).value
      val scalaV = (pluginCrossBuild / scalaVersion).value
      val binVersion = (pluginCrossBuild / scalaBinaryVersion).value
      val cross = id.crossVersionedValue match {
        case CrossValue.Disabled => Disabled()
        case CrossValue.Full     => CrossVersion.full
        case CrossValue.Binary   => CrossVersion.binary
      }
      val base = ModuleID(id.groupID, id.name, sv).withCrossVersion(cross).platform(Platform.jvm)
      CrossVersion(scalaV, binVersion)(base).withCrossVersion(Disabled())
    },
    crossSbtVersions := Vector((pluginCrossBuild / sbtVersion).value),
    crossTarget := target.value,
    cleanIvy := IvyActions.cleanCachedResolutionCache(ivyModule.value, streams.value.log),
    clean := clean.dependsOnTask(cleanIvy).value,
    scalaCompilerBridgeBinaryJar := Def.settingDyn {
      val sv = scalaVersion.value
<<<<<<< HEAD
      val managed = managedScalaInstance.value
      if (ScalaArtifacts.isScala3(sv) && managed) fetchBridgeBinaryJarTask(sv)
=======
      if (ScalaArtifacts.isScala3(sv) || VersionNumber(sv)
            .matchesSemVer(SemanticSelector(s"=2.13 >=${ZincLmUtil.scala2SbtBridgeStart}")))
        fetchBridgeBinaryJarTask(sv)
>>>>>>> 0a170626
      else Def.task[Option[File]](None)
    }.value,
    scalaCompilerBridgeSource := ZincLmUtil.getDefaultBridgeSourceModule(scalaVersion.value),
    auxiliaryClassFiles ++= {
      if (ScalaArtifacts.isScala3(scalaVersion.value)) List(TastyFiles.instance)
      else Nil
    },
    consoleProject / scalaCompilerBridgeBinaryJar := None,
    consoleProject / scalaCompilerBridgeSource := ZincLmUtil.getDefaultBridgeSourceModule(
      appConfiguration.value.provider.scalaProvider.version
    ),
    classpathOptions := ClasspathOptionsUtil.noboot(scalaVersion.value),
    console / classpathOptions := ClasspathOptionsUtil.replNoboot(scalaVersion.value),
  )
  // must be a val: duplication detected by object identity
  private[this] lazy val compileBaseGlobal: Seq[Setting[_]] = globalDefaults(
    Seq(
      auxiliaryClassFiles :== Nil,
      incOptions := IncOptions.of(),
      // TODO: Kept for old Dotty plugin. Remove on sbt 2.x
      classpathOptions :== ClasspathOptionsUtil.boot,
      // TODO: Kept for old Dotty plugin. Remove on sbt 2.x
      console / classpathOptions :== ClasspathOptionsUtil.repl,
      compileOrder :== CompileOrder.Mixed,
      javacOptions :== Nil,
      scalacOptions :== Nil,
      scalaVersion := appConfiguration.value.provider.scalaProvider.version,
      derive(crossScalaVersions := Seq(scalaVersion.value)),
      derive(compilersSetting),
      derive(scalaBinaryVersion := binaryScalaVersion(scalaVersion.value))
    )
  )

  def makeCrossSources(
      scalaSrcDir: File,
      javaSrcDir: File,
      sv: String,
      epochVersion: String,
      cross: Boolean
  ): Seq[File] = {
    if (cross)
      Seq(
        scalaSrcDir,
        scalaSrcDir.getParentFile / s"${scalaSrcDir.name}-$sv",
        scalaSrcDir.getParentFile / s"${scalaSrcDir.name}-$epochVersion",
        javaSrcDir,
      ).distinct
    else
      Seq(scalaSrcDir, javaSrcDir)
  }

  def makeCrossSources(
      scalaSrcDir: File,
      javaSrcDir: File,
      sv: String,
      cross: Boolean
  ): Seq[File] = {
    if (cross)
      Seq(scalaSrcDir.getParentFile / s"${scalaSrcDir.name}-$sv", scalaSrcDir, javaSrcDir)
    else
      Seq(scalaSrcDir, javaSrcDir)
  }

  def makePluginCrossSources(
      isPlugin: Boolean,
      scalaSrcDir: File,
      sbtBinaryV: String,
      cross: Boolean
  ): Seq[File] = {
    if (cross && isPlugin)
      Vector(scalaSrcDir.getParentFile / s"${scalaSrcDir.name}-sbt-$sbtBinaryV")
    else Vector()
  }

  @deprecated("Use constructor with scalaVersion and scalaBinaryVersion", "1.5.0")
  def makeCrossTarget(t: File, bv: String, sbtv: String, plugin: Boolean, cross: Boolean): File = {
    val scalaBase = if (cross) t / ("scala-" + bv) else t
    if (plugin) scalaBase / ("sbt-" + sbtv) else scalaBase
  }

  def makeCrossTarget(
      t: File,
      scalaVersion: String,
      scalaBinaryVersion: String,
      sbtv: String,
      plugin: Boolean,
      cross: Boolean
  ): File = {
    val scalaSuffix =
      if (ScalaArtifacts.isScala3(scalaVersion)) scalaVersion else scalaBinaryVersion
    val scalaBase = if (cross) t / ("scala-" + scalaSuffix) else t
    if (plugin) scalaBase / ("sbt-" + sbtv) else scalaBase
  }

  private def fetchBridgeBinaryJarTask(scalaVersion: String): Initialize[Task[Option[File]]] =
    Def.task {
      val bridgeJar = ZincLmUtil.fetchDefaultBridgeModule(
        scalaVersion,
        dependencyResolution.value,
        updateConfiguration.value,
        (update / unresolvedWarningConfiguration).value,
        streams.value.log
      )
      Some(bridgeJar)
    }

  def compilersSetting = {
    compilers := {
      val st = state.value
      val g = BuildPaths.getGlobalBase(st)
      val zincDir = BuildPaths.getZincDirectory(st, g)
      val app = appConfiguration.value
      val launcher = app.provider.scalaProvider.launcher
      val dr = scalaCompilerBridgeDependencyResolution.value
      val scalac =
        scalaCompilerBridgeBinaryJar.value match {
          case Some(jar) =>
            AlternativeZincUtil.scalaCompiler(
              scalaInstance = scalaInstance.value,
              classpathOptions = classpathOptions.value,
              compilerBridgeJar = jar,
              classLoaderCache = st.get(BasicKeys.classLoaderCache)
            )
          case _ =>
            ZincLmUtil.scalaCompiler(
              scalaInstance = scalaInstance.value,
              classpathOptions = classpathOptions.value,
              globalLock = launcher.globalLock,
              componentProvider = app.provider.components,
              secondaryCacheDir = Option(zincDir),
              dependencyResolution = dr,
              compilerBridgeSource = scalaCompilerBridgeSource.value,
              scalaJarsTarget = zincDir,
              classLoaderCache = st.get(BasicKeys.classLoaderCache),
              log = streams.value.log
            )
        }
      val compilers = ZincUtil.compilers(
        instance = scalaInstance.value,
        classpathOptions = classpathOptions.value,
        javaHome = javaHome.value.map(_.toPath),
        scalac
      )
      val classLoaderCache = state.value.classLoaderCache
      if (java.lang.Boolean.getBoolean("sbt.disable.interface.classloader.cache")) compilers
      else {
        compilers.withScalac(
          compilers.scalac match {
            case x: AnalyzingCompiler => x.withClassLoaderCache(classLoaderCache)
            case x                    => x
          }
        )
      }
    }
  }

  def defaultCompileSettings: Seq[Setting[_]] =
    globalDefaults(
      Seq(
        enableBinaryCompileAnalysis :== true,
        enableConsistentCompileAnalysis :== SysProp.analysis2024,
      )
    )

  lazy val configTasks: Seq[Setting[_]] = docTaskSettings(doc) ++
    inTask(compile)(compileInputsSettings) ++
    inTask(compileJava)(
      Seq(
        compileInputs := {
          val opts = (compileJava / compileOptions).value
          (compile / compileInputs).value.withOptions(opts)
        },
        compileOptions := {
          val opts = (compile / compileOptions).value
          val cp0 = dependencyClasspath.value
          val cp1 = backendOutput.value +: data(cp0)
          val converter = fileConverter.value
          val cp = cp1.map(converter.toPath).map(converter.toVirtualFile)
          opts.withClasspath(cp.toArray)
        }
      )
    ) ++
    configGlobal ++ defaultCompileSettings ++ compileAnalysisSettings ++ Seq(
      compileOutputs := {
        import scala.jdk.CollectionConverters.*
        val c = fileConverter.value
        val (_, jarFile) = compileIncremental.value
        val classFiles = compile.value.readStamps.getAllProductStamps.keySet.asScala
        classFiles.toSeq.map(c.toPath) :+ compileAnalysisFile.value.toPath :+ c.toPath(jarFile)
      },
      compileOutputs := compileOutputs.triggeredBy(compile).value,
      tastyFiles := Def.taskIf {
        if (ScalaArtifacts.isScala3(scalaVersion.value)) {
          val _ = compile.value
          val c = fileConverter.value
          val dir = c.toPath(backendOutput.value).toFile
          val tastyFiles = dir.**("*.tasty").get()
          tastyFiles.map(_.getAbsoluteFile)
        } else Nil
      }.value,
      clean := {
        (compileOutputs / clean).value
        (products / clean).value
      },
      earlyOutputPing := Def.promise[Boolean],
      compileProgress := {
        val s = streams.value
        val promise = earlyOutputPing.value
        val mn = moduleName.value
        val c = configuration.value
        new CompileProgress {
          override def afterEarlyOutput(isSuccess: Boolean): Unit = {
            if (isSuccess) s.log.debug(s"[$mn / $c] early output is success")
            else s.log.debug(s"[$mn / $c] early output can't be made because of macros")
            promise.complete(Result.Value(isSuccess))
          }
        }
<<<<<<< HEAD
      },
      compileEarly := compileEarlyTask.value,
      compile := compileTask.value,
      compileScalaBackend := compileScalaBackendTask.value,
      compileJava := compileJavaTask.value,
      compileSplit := {
        // conditional task
        if (incOptions.value.pipelining) compileJava.value
        else compileScalaBackend.value
      },
      internalDependencyConfigurations := InternalDependencies.configurations.value,
      manipulateBytecode := compileSplit.value,
      printWarnings := printWarningsTask.value,
      compileAnalysisFilename := {
        // Here, if the user wants cross-scala-versioning, we also append it
        // to the analysis cache, so we keep the scala versions separated.
        val binVersion = scalaBinaryVersion.value
        val extra =
          if (crossPaths.value) s"_$binVersion"
          else ""
        s"inc_compile$extra.zip"
      },
      earlyCompileAnalysisFile := {
        earlyCompileAnalysisTargetRoot.value / compileAnalysisFilename.value
      },
      compileAnalysisFile := {
        compileAnalysisTargetRoot.value / compileAnalysisFilename.value
      },
      externalHooks := IncOptions.defaultExternal,
      incOptions := {
        val old = incOptions.value
        old
          .withAuxiliaryClassFiles(auxiliaryClassFiles.value.toArray)
          .withExternalHooks(externalHooks.value)
          .withClassfileManagerType(
            Option(
              TransactionalManagerType
                .of( // https://github.com/sbt/sbt/issues/1673
                  target.value / s"${prefix(configuration.value.name)}classes.bak",
                  streams.value.log
                ): ClassFileManagerType
            ).toOptional
          )
          .withPipelining(usePipelining.value)
      },
      scalacOptions := {
        val old = scalacOptions.value
        val converter = fileConverter.value
        if (exportPipelining.value)
          Vector(
            "-Ypickle-java",
            "-Ypickle-write",
            converter.toPath(earlyOutput.value).toString
          ) ++ old
        else old
      },
      scalacOptions := {
        val old = scalacOptions.value
        if (
          sbtPlugin.value && VersionNumber(scalaVersion.value)
            .matchesSemVer(SemanticSelector("=2.12 >=2.12.13"))
=======
      }
    },
    compileEarly := compileEarlyTask.value,
    compile := compileTask.value,
    compileScalaBackend := compileScalaBackendTask.value,
    compileJava := compileJavaTask.value,
    compileSplit := {
      // conditional task
      if (incOptions.value.pipelining) compileJava.value
      else compileScalaBackend.value
    },
    internalDependencyConfigurations := InternalDependencies.configurations.value,
    manipulateBytecode := compileSplit.value,
    compileIncremental := compileIncrementalTask.tag(Tags.Compile, Tags.CPU).value,
    printWarnings := printWarningsTask.value,
    compileAnalysisFilename := {
      // Here, if the user wants cross-scala-versioning, we also append it
      // to the analysis cache, so we keep the scala versions separated.
      val binVersion = scalaBinaryVersion.value
      val extra =
        if (crossPaths.value) s"_$binVersion"
        else ""
      s"inc_compile$extra.zip"
    },
    earlyCompileAnalysisFile := {
      earlyCompileAnalysisTargetRoot.value / compileAnalysisFilename.value
    },
    compileAnalysisFile := {
      compileAnalysisTargetRoot.value / compileAnalysisFilename.value
    },
    externalHooks := IncOptions.defaultExternal,
    zincCompilationListeners := Seq.empty,
    incOptions := {
      val old = incOptions.value
      val extHooks = externalHooks.value
      val newExtHooks = extHooks.withInvalidationProfiler(
        () => new DefaultRunProfiler(zincCompilationListeners.value)
      )
      old
        .withAuxiliaryClassFiles(auxiliaryClassFiles.value.toArray)
        .withExternalHooks(newExtHooks)
        .withClassfileManagerType(
          Option(
            TransactionalManagerType
              .of( // https://github.com/sbt/sbt/issues/1673
                crossTarget.value / s"${prefix(configuration.value.name)}classes.bak",
                streams.value.log
              ): ClassFileManagerType
          ).toOptional
>>>>>>> 0a170626
        )
          old ++ Seq("-Wconf:cat=unused-nowarn:s", "-Xsource:3")
        else old
      },
      persistJarClasspath :== true,
      classpathEntryDefinesClassVF := {
        (if (persistJarClasspath.value) classpathDefinesClassCache.value
         else VirtualFileValueCache.definesClassCache(fileConverter.value)).get
      },
      compileIncSetup := compileIncSetupTask.value,
      console := consoleTask.value,
      collectAnalyses := Definition.collectAnalysesTask.map(_ => ()).value,
      consoleQuick := consoleQuickTask.value,
      discoveredMainClasses := compile
        .map(discoverMainClasses)
        .storeAs(discoveredMainClasses)
        .triggeredBy(compile)
        .value,
      discoveredSbtPlugins := discoverSbtPluginNames.value,
      // This fork options, scoped to the configuration is used for tests
      forkOptions := forkOptionsTask.value,
      selectMainClass := mainClass.value orElse askForMainClass(discoveredMainClasses.value),
      run / mainClass := (run / selectMainClass).value,
      mainClass := {
        val logWarning = state.value.currentCommand.forall(!_.commandLine.split(" ").exists {
          case "run" | "runMain" => true
          case r =>
            r.split("/") match {
              case Array(parts @ _*) =>
                parts.lastOption match {
                  case Some("run" | "runMain") => true
                  case _                       => false
                }
            }
        })
        pickMainClassOrWarn(discoveredMainClasses.value, streams.value.log, logWarning)
      },
      runMain := foregroundRunMainTask.evaluated,
      run := foregroundRunTask.evaluated,
      fgRun := runTask(fullClasspath, (run / mainClass), (run / runner)).evaluated,
      fgRunMain := runMainTask(fullClasspath, (run / runner)).evaluated,
      copyResources := copyResourcesTask.value,
      // note that we use the same runner and mainClass as plain run
      mainBgRunMainTaskForConfig(This),
      mainBgRunTaskForConfig(This)
    ) ++ inTask(run)(runnerSettings ++ newRunnerSettings) ++ compileIncrementalTaskSettings

  private[this] lazy val configGlobal = globalDefaults(
    Seq(
      initialCommands :== "",
      cleanupCommands :== "",
      asciiGraphWidth :== 80
    )
  )

  lazy val projectTasks: Seq[Setting[_]] = Seq(
    cleanFiles := cleanFilesTask.value,
    cleanKeepFiles := Vector.empty,
    cleanKeepGlobs ++= historyPath.value.map(_.toGlob).toVector,
    // clean := Def.taskDyn(Clean.task(resolvedScoped.value.scope, full = true)).value,
    clean := Clean.scopedTask.value,
    consoleProject := consoleProjectTask.value,
    transitiveDynamicInputs := WatchTransitiveDependencies.task.value,
  ) ++ sbt.internal.DeprecatedContinuous.taskDefinitions

  def generate(generators: SettingKey[Seq[Task[Seq[File]]]]): Initialize[Task[Seq[File]]] =
    generators { _.join.map(_.flatten) }

  @deprecated(
    "The watchTransitiveSourcesTask is used only for legacy builds and will be removed in a future version of sbt.",
    "1.3.0"
  )
  def watchTransitiveSourcesTask: Initialize[Task[Seq[Source]]] =
    watchTransitiveSourcesTaskImpl(watchSources)

  private def watchTransitiveSourcesTaskImpl(
      key: TaskKey[Seq[Source]]
  ): Initialize[Task[Seq[Source]]] = {
    import ScopeFilter.Make.*
    val selectDeps = ScopeFilter(inAggregates(ThisProject) || inDependencies(ThisProject))
    val allWatched = (key ?? Nil).all(selectDeps)
    Def.task { allWatched.value.flatten }
  }

  def transitiveUpdateTask: Initialize[Task[Seq[UpdateReport]]] = {
    import ScopeFilter.Make.*
    val selectDeps = ScopeFilter(inDependencies(ThisProject, includeRoot = false))
    val allUpdates = update.?.all(selectDeps)
    // If I am a "build" (a project inside project/) then I have a globalPluginUpdate.
    Def.task { allUpdates.value.flatten ++ globalPluginUpdate.?.value }
  }

  @deprecated("This is no longer used to implement continuous execution", "1.3.0")
  def watchSetting: Initialize[Watched] =
    Def.setting {
      val getService = watchService.value
      val interval = pollInterval.value
      val _antiEntropy = watchAntiEntropy.value
      val base = thisProjectRef.value
      val msg = watchingMessage.?.value.getOrElse(Watched.defaultWatchingMessage)
      val trigMsg = triggeredMessage.?.value.getOrElse(Watched.defaultTriggeredMessage)
      new Watched {
        val scoped = (base / watchTransitiveSources)
        val key = scoped.scopedKey
        override def antiEntropy: FiniteDuration = _antiEntropy
        override def pollInterval: FiniteDuration = interval
        override def watchingMessage(s: WatchState) = msg(s)
        override def triggeredMessage(s: WatchState) = trigMsg(s)
        override def watchService() = getService()
        override def watchSources(s: State) =
          EvaluateTask(Project structure s, key, s, base) match
            case Some((_, Result.Value(ps))) => ps
            case Some((_, Result.Inc(i)))    => throw i
            case None                        => sys.error("key not found: " + Def.displayFull(key))
      }
    }

  def scalaInstanceTask: Initialize[Task[ScalaInstance]] =
    Def.taskDyn {
      val sh = Keys.scalaHome.value
      val app = appConfiguration.value
      val sv = scalaVersion.value
      sh match
        case Some(h) => scalaInstanceFromHome(h)
        case _ =>
          val scalaProvider = app.provider.scalaProvider
          if sv == scalaProvider.version then
            // use the same class loader as the Scala classes used by sbt
            Def.task {
              val allJars = scalaProvider.jars
              val libraryJars = allJars
                .filter { jar =>
                  (jar.getName == "scala-library.jar") || (jar.getName.startsWith(
                    "scala3-library_3"
                  ))
                }
              (allJars.filter { jar =>
                jar.getName == "scala-compiler.jar" || jar.getName.startsWith("scala3-compiler_3")
              }) match
                case Array(compilerJar) if libraryJars.nonEmpty =>
                  makeScalaInstance(
                    sv,
                    libraryJars,
                    allJars.toSeq,
                    Seq.empty,
                    state.value,
                    scalaInstanceTopLoader.value
                  )
                case _ => ScalaInstance(sv, scalaProvider)
            }
          else scalaInstanceFromUpdate
    }

  // Returns the ScalaInstance only if it was not constructed via `update`
  //  This is necessary to prevent cycles between `update` and `scalaInstance`
  private[sbt] def unmanagedScalaInstanceOnly: Initialize[Task[Option[ScalaInstance]]] =
    (Def.task { scalaHome.value }).flatMapTask { case h =>
      if h.isDefined then Def.task(Some(scalaInstance.value))
      else Def.task(None)
    }

  private[this] def noToolConfiguration(autoInstance: Boolean): String = {
    val pre = "Missing Scala tool configuration from the 'update' report.  "
    val post =
      if (autoInstance)
        "'scala-tool' is normally added automatically, so this may indicate a bug in sbt or you may be removing it from ivyConfigurations, for example."
      else
        "Explicitly define scalaInstance or scalaHome or include Scala dependencies in the 'scala-tool' configuration."
    pre + post
  }

  def scalaInstanceFromUpdate: Initialize[Task[ScalaInstance]] = Def.task {
    val sv = scalaVersion.value
    val fullReport = update.value

    // For Scala 3, update scala-library.jar in `scala-tool` and `scala-doc-tool` in case a newer version
    // is present in the `compile` configuration. This is needed once forwards binary compatibility is dropped
    // to avoid NoSuchMethod exceptions when expanding macros.
    def updateLibraryToCompileConfiguration(report: ConfigurationReport) =
      if (!ScalaArtifacts.isScala3(sv)) report
      else
        (for {
          compileConf <- fullReport.configuration(Configurations.Compile)
          compileLibMod <- compileConf.modules.find(_.module.name == ScalaArtifacts.LibraryID)
          reportLibMod <- report.modules.find(_.module.name == ScalaArtifacts.LibraryID)
          if VersionNumber(reportLibMod.module.revision)
            .matchesSemVer(SemanticSelector(s"<${compileLibMod.module.revision}"))
        } yield {
          val newMods = report.modules
            .filterNot(_.module.name == ScalaArtifacts.LibraryID) :+ compileLibMod
          report.withModules(newMods)
        }).getOrElse(report)

    val toolReport = updateLibraryToCompileConfiguration(
      fullReport
        .configuration(Configurations.ScalaTool)
        .getOrElse(sys.error(noToolConfiguration(managedScalaInstance.value)))
    )

    if (Classpaths.isScala213(sv)) {
      for {
        compileReport <- fullReport.configuration(Configurations.Compile)
        libName <- ScalaArtifacts.Artifacts
      } {
        for (lib <- compileReport.modules.find(_.module.name == libName)) {
          val libVer = lib.module.revision
          val n = name.value
          if (VersionNumber(sv).matchesSemVer(SemanticSelector(s"<$libVer")))
            sys.error(
              s"""expected `$n/scalaVersion` to be "$libVer" or later,
                 |but found "$sv"; upgrade scalaVersion to fix the build.
                 |
                 |to support backwards-only binary compatibility (SIP-51),
                 |the Scala 2.13 compiler cannot be older than $libName on the
                 |dependency classpath.
                 |see `$n/evicted` to know why $libName $libVer is getting pulled in.
                 |""".stripMargin
            )
        }
      }
    }
    def file(id: String): File = {
      val files = for {
        m <- toolReport.modules if m.module.name.startsWith(id)
        (art, file) <- m.artifacts if art.`type` == Artifact.DefaultType
      } yield file
      files.headOption getOrElse sys.error(s"Missing $id jar file")
    }

    val allCompilerJars = toolReport.modules.flatMap(_.artifacts.map(_._2))
    val allDocJars =
      fullReport
        .configuration(Configurations.ScalaDocTool)
        .map(updateLibraryToCompileConfiguration)
        .toSeq
        .flatMap(_.modules)
        .flatMap(_.artifacts.map(_._2))
    val libraryJars = ScalaArtifacts.libraryIds(sv).map(file)

    makeScalaInstance(
      sv,
      libraryJars,
      allCompilerJars,
      allDocJars,
      state.value,
      scalaInstanceTopLoader.value,
    )
  }
  def makeScalaInstance(
      version: String,
      libraryJars: Array[File],
      allCompilerJars: Seq[File],
      allDocJars: Seq[File],
      state: State,
      topLoader: ClassLoader,
  ): ScalaInstance = {
    val classLoaderCache = state.extendedClassLoaderCache
    val compilerJars = allCompilerJars.filterNot(libraryJars.contains).distinct.toArray
    val docJars = allDocJars
      .filterNot(jar => libraryJars.contains(jar) || compilerJars.contains(jar))
      .distinct
      .toArray
    val allJars = libraryJars ++ compilerJars ++ docJars

    val libraryLoader = classLoaderCache(libraryJars.toList, topLoader)
    val compilerLoader = classLoaderCache(compilerJars.toList, libraryLoader)
    val fullLoader =
      if (docJars.isEmpty) compilerLoader
      else classLoaderCache(docJars.distinct.toList, compilerLoader)
    new ScalaInstance(
      version = version,
      loader = fullLoader,
      loaderCompilerOnly = compilerLoader,
      loaderLibraryOnly = libraryLoader,
      libraryJars = libraryJars,
      compilerJars = compilerJars,
      allJars = allJars,
      explicitActual = Some(version)
    )
  }
  def scalaInstanceFromHome(dir: File): Initialize[Task[ScalaInstance]] = Def.task {
    val dummy = ScalaInstance(dir)(state.value.classLoaderCache.apply)
    Seq(dummy.loader, dummy.loaderLibraryOnly).foreach {
      case a: AutoCloseable => a.close()
      case _                =>
    }
    makeScalaInstance(
      dummy.version,
      dummy.libraryJars,
      dummy.compilerJars.toSeq,
      dummy.allJars.toSeq,
      state.value,
      scalaInstanceTopLoader.value,
    )
  }

  private[this] def testDefaults =
    Defaults.globalDefaults(
      Seq(
        testFrameworks :== sbt.TestFrameworks.All,
        testListeners :== Nil,
        testOptions :== Nil,
        testResultLogger :== TestResultLogger.Default,
        testOnly / testFilter :== (selectedFilter _)
      )
    )
  lazy val testTasks: Seq[Setting[_]] =
    testTaskOptions(test) ++ testTaskOptions(testOnly) ++ testTaskOptions(
      testQuick
    ) ++ testDefaults ++ Seq(
      testLoader := ClassLoaders.testTask.value,
      loadedTestFrameworks := {
        val loader = testLoader.value
        val log = streams.value.log
        testFrameworks.value.flatMap(f => f.create(loader, log).map(x => (f, x))).toMap
      },
      definedTests := detectTests.value,
      definedTestNames := definedTests
        .map(_.map(_.name).distinct)
        .storeAs(definedTestNames)
        .triggeredBy(compile)
        .value,
      testQuick / testFilter := testQuickFilter.value,
      executeTests := {
        import sbt.TupleSyntax.*
        (
          test / streams,
          loadedTestFrameworks,
          testLoader,
          (test / testGrouping),
          (test / testExecution),
          (test / fullClasspath),
          testForkedParallel,
          (test / javaOptions),
          (classLoaderLayeringStrategy),
          thisProject,
          fileConverter,
        ).flatMapN { case (s, lt, tl, gp, ex, cp, fp, jo, clls, thisProj, c) =>
          allTestGroupsTask(
            s,
            lt,
            tl,
            gp,
            ex,
            cp,
            fp,
            jo,
            clls,
            projectId = s"${thisProj.id} / ",
            c,
          )
        }
      }.value,
      // ((streams in test, loadedTestFrameworks, testLoader, testGrouping in test, testExecution in test, fullClasspath in test, javaHome in test, testForkedParallel, javaOptions in test) flatMap allTestGroupsTask).value,
      Test / test / testResultLogger :== TestResultLogger.SilentWhenNoTests, // https://github.com/sbt/sbt/issues/1185
      test := {
        val trl = (Test / test / testResultLogger).value
        val taskName = Project.showContextKey(state.value).show(resolvedScoped.value)
        try trl.run(streams.value.log, executeTests.value, taskName)
        finally close(testLoader.value)
      },
      testOnly := {
        try inputTests(testOnly).evaluated
        finally close(testLoader.value)
      },
      testQuick := {
        try inputTests(testQuick).evaluated
        finally close(testLoader.value)
      }
    )

  private def close(sbtLoader: ClassLoader): Unit = sbtLoader match {
    case u: AutoCloseable   => u.close()
    case c: ClasspathFilter => c.close()
    case _                  =>
  }

  /**
   * A scope whose task axis is set to Zero.
   */
  lazy val TaskZero: Scope = ThisScope.copy(task = Zero)
  lazy val TaskGlobal: Scope = TaskZero

  /**
   * A scope whose configuration axis is set to Zero.
   */
  lazy val ConfigZero: Scope = ThisScope.copy(config = Zero)
  lazy val ConfigGlobal: Scope = ConfigZero
  def testTaskOptions(key: Scoped): Seq[Setting[_]] =
    inTask(key)(
      Seq(
        testListeners := {
          val stateLogLevel = state.value.get(Keys.logLevel.key).getOrElse(Level.Info)
          TestLogger.make(
            streams.value.log,
            closeableTestLogger(
              streamsManager.value,
              (resolvedScoped.value.scope / test),
              logBuffered.value
            ),
            Keys.logLevel.?.value.getOrElse(stateLogLevel),
          ) +:
            new TestStatusReporter(succeededFile((test / streams).value.cacheDirectory)) +:
            (TaskZero / testListeners).value
        },
        testOptions := Tests.Listeners(testListeners.value) +: (TaskZero / testOptions).value,
        testExecution := testExecutionTask(key).value
      )
    ) ++ inScope(GlobalScope)(
      Seq(
        derive(testGrouping := singleTestGroupDefault.value)
      )
    )

  private[this] def closeableTestLogger(manager: Streams, baseKey: Scoped, buffered: Boolean)(
      tdef: TestDefinition
  ): TestLogger.PerTest = {
    val scope = baseKey.scope
    val extra = scope.extra match { case Select(x) => x; case _ => AttributeMap.empty }
    val key = ScopedKey(scope.copy(extra = Select(testExtra(extra, tdef))), baseKey.key)
    val s = manager(key)
    new TestLogger.PerTest(s.log, () => s.close(), buffered)
  }

  def testExtra(extra: AttributeMap, tdef: TestDefinition): AttributeMap = {
    val mod = tdef.fingerprint match {
      case f: SubclassFingerprint  => f.isModule
      case f: AnnotatedFingerprint => f.isModule
      case _                       => false
    }
    extra.put(name.key, tdef.name).put(isModule, mod)
  }

  def singleTestGroup(key: Scoped): Initialize[Task[Seq[Tests.Group]]] =
    inTask(key, singleTestGroupDefault)
  def singleTestGroupDefault: Initialize[Task[Seq[Tests.Group]]] = Def.task {
    val tests = definedTests.value
    val fk = fork.value
    val opts = forkOptions.value
    Seq(
      new Tests.Group(
        "<default>",
        tests,
        if (fk) Tests.SubProcess(opts) else Tests.InProcess,
        Seq.empty
      )
    )
  }
  def forkOptionsTask: Initialize[Task[ForkOptions]] =
    Def.task {
      ForkOptions(
        javaHome = javaHome.value,
        outputStrategy = outputStrategy.value,
        // bootJars is empty by default because only jars on the user's classpath should be on the boot classpath
        bootJars = Vector(),
        workingDirectory = Some(baseDirectory.value),
        runJVMOptions = javaOptions.value.toVector,
        connectInput = connectInput.value,
        envVars = envVars.value
      )
    }

  def testExecutionTask(task: Scoped): Initialize[Task[Tests.Execution]] =
    Def.task {
      new Tests.Execution(
        (task / testOptions).value,
        (task / parallelExecution).value,
        (task / tags).value
      )
    }

  def testQuickFilter: Initialize[Task[Seq[String] => Seq[String => Boolean]]] =
    Def.task {
      val cp = (test / fullClasspath).value
      val s = (test / streams).value
      val converter = fileConverter.value
      val analyses = cp
        .flatMap(a => extractAnalysis(a.metadata, converter))
        .collect { case analysis: Analysis => analysis }
      val succeeded = TestStatus.read(succeededFile(s.cacheDirectory))
      val stamps = collection.mutable.Map.empty[String, Long]
      def stamp(dep: String): Option[Long] =
        analyses.flatMap(internalStamp(dep, _, Set.empty)).maxOption
      def internalStamp(c: String, analysis: Analysis, alreadySeen: Set[String]): Option[Long] = {
        if (alreadySeen.contains(c)) None
        else
          def computeAndStoreStamp: Option[Long] = {
            import analysis.{ apis, relations }
            val internalDeps = relations
              .internalClassDeps(c)
              .flatMap(internalStamp(_, analysis, alreadySeen + c))
            val externalDeps = relations.externalDeps(c).flatMap(stamp)
            val classStamps = relations.productClassName.reverse(c).flatMap { pc =>
              apis.internal.get(pc).map(_.compilationTimestamp)
            }
            val maxStamp = (internalDeps ++ externalDeps ++ classStamps).maxOption
            maxStamp.foreach(maxStamp => stamps(c) = maxStamp)
            maxStamp
          }
          stamps.get(c).orElse(computeAndStoreStamp)
      }
      def noSuccessYet(test: String) = succeeded.get(test) match {
        case None     => true
        case Some(ts) => stamps.synchronized(stamp(test)).exists(_ > ts)
      }
      args =>
        for (filter <- selectedFilter(args))
          yield (test: String) => filter(test) && noSuccessYet(test)
    }
  def succeededFile(dir: File) = dir / "succeeded_tests"

  @nowarn
  def inputTests(key: InputKey[_]): Initialize[InputTask[Unit]] =
    inputTests0.mapReferenced(Def.mapScope(_ in key.key))

  private[this] lazy val inputTests0: Initialize[InputTask[Unit]] = {
    val parser = loadForParser(definedTestNames)((s, i) => testOnlyParser(s, i getOrElse Nil))
    ParserGen(parser).flatMapTask { case ((selected, frameworkOptions)) =>
      val s = streams.value
      val filter = testFilter.value
      val config = testExecution.value
      val st = state.value
      given display: Show[ScopedKey[_]] = Project.showContextKey(st)
      val modifiedOpts =
        Tests.Filters(filter(selected)) +: Tests.Argument(frameworkOptions: _*) +: config.options
      val newConfig = config.copy(options = modifiedOpts)
      val output = allTestGroupsTask(
        s,
        loadedTestFrameworks.value,
        testLoader.value,
        testGrouping.value,
        newConfig,
        fullClasspath.value,
        testForkedParallel.value,
        javaOptions.value,
        classLoaderLayeringStrategy.value,
        projectId = s"${thisProject.value.id} / ",
        converter = fileConverter.value,
      )
      val taskName = display.show(resolvedScoped.value)
      val trl = testResultLogger.value
      (Def
        .value[Task[Tests.Output]] { output })
        .map { out => trl.run(s.log, out, taskName) }
    }
  }

  def createTestRunners(
      frameworks: Map[TestFramework, Framework],
      loader: ClassLoader,
      config: Tests.Execution
  ): Map[TestFramework, Runner] = {
    import Tests.Argument
    val opts = config.options.toList
    frameworks.map { case (tf, f) =>
      val args = opts.flatMap {
        case Argument(None | Some(`tf`), args) => args
        case _                                 => Nil
      }
      val mainRunner = f.runner(args.toArray, Array.empty[String], loader)
      tf -> mainRunner
    }
  }

  private[sbt] def allTestGroupsTask(
      s: TaskStreams,
      frameworks: Map[TestFramework, Framework],
      loader: ClassLoader,
      groups: Seq[Tests.Group],
      config: Tests.Execution,
      cp: Classpath,
      converter: FileConverter,
  ): Task[Tests.Output] = {
    allTestGroupsTask(
      s,
      frameworks,
      loader,
      groups,
      config,
      cp,
      forkedParallelExecution = false,
      javaOptions = Nil,
      strategy = ClassLoaderLayeringStrategy.ScalaLibrary,
      projectId = "",
      converter = converter,
    )
  }

  private[sbt] def allTestGroupsTask(
      s: TaskStreams,
      frameworks: Map[TestFramework, Framework],
      loader: ClassLoader,
      groups: Seq[Tests.Group],
      config: Tests.Execution,
      cp: Classpath,
      converter: FileConverter,
      forkedParallelExecution: Boolean,
  ): Task[Tests.Output] = {
    allTestGroupsTask(
      s,
      frameworks,
      loader,
      groups,
      config,
      cp,
      forkedParallelExecution,
      javaOptions = Nil,
      strategy = ClassLoaderLayeringStrategy.ScalaLibrary,
      projectId = "",
      converter = converter,
    )
  }

  private[sbt] def allTestGroupsTask(
      s: TaskStreams,
      frameworks: Map[TestFramework, Framework],
      loader: ClassLoader,
      groups: Seq[Tests.Group],
      config: Tests.Execution,
      cp: Classpath,
      forkedParallelExecution: Boolean,
      javaOptions: Seq[String],
      strategy: ClassLoaderLayeringStrategy,
      projectId: String,
      converter: FileConverter,
  ): Task[Tests.Output] = {
    val processedOptions: Map[Tests.Group, Tests.ProcessedOptions] =
      groups
        .map(group => group -> Tests.processOptions(config, group.tests.toVector, s.log))
        .toMap

    val testDefinitions: Iterable[TestDefinition] = processedOptions.values.flatMap(_.tests)

    val filteredFrameworks: Map[TestFramework, Framework] = frameworks.filter {
      case (_, framework) =>
        TestFramework.getFingerprints(framework).exists { t =>
          testDefinitions.exists { (test) =>
            TestFramework.matches(t, test.fingerprint)
          }
        }
    }

    val runners = createTestRunners(filteredFrameworks, loader, config)

    val groupTasks = groups map { group =>
      group.runPolicy match {
        case Tests.SubProcess(opts) =>
          s.log.debug(s"javaOptions: ${opts.runJVMOptions}")
          val forkedConfig = config.copy(parallel = config.parallel && forkedParallelExecution)
          s.log.debug(s"Forking tests - parallelism = ${forkedConfig.parallel}")
          ForkTests(
            runners,
            processedOptions(group),
            forkedConfig,
            data(cp),
            converter,
            opts,
            s.log,
            (Tags.ForkedTestGroup, 1) +: group.tags: _*
          )
        case Tests.InProcess =>
          if (javaOptions.nonEmpty) {
            s.log.warn("javaOptions will be ignored, fork is set to false")
          }
          Tests(
            frameworks,
            loader,
            runners,
            processedOptions(group),
            config.copy(tags = config.tags ++ group.tags),
            s.log
          )
      }
    }
    val output = Tests.foldTasks(groupTasks, config.parallel)
    val result = output map { out =>
<<<<<<< HEAD
      out.events.foreach { case (suite, e) =>
        if (
          strategy != ClassLoaderLayeringStrategy.Flat ||
          strategy != ClassLoaderLayeringStrategy.ScalaLibrary
        ) {
          (e.throwables ++ e.throwables.flatMap(t => Option(t.getCause)))
            .find { t =>
              t.isInstanceOf[NoClassDefFoundError] ||
              t.isInstanceOf[IllegalAccessError] ||
              t.isInstanceOf[ClassNotFoundException]
            }
            .foreach { t =>
              s.log.error(
                s"Test suite $suite failed with $t.\nThis may be due to the "
                  + s"ClassLoaderLayeringStrategy ($strategy) used by your task.\n"
                  + "To improve performance and reduce memory, sbt attempts to cache the"
                  + " class loaders used to load the project dependencies.\n"
                  + "The project class files are loaded in a separate class loader that is"
                  + " created for each test run.\nThe test class loader accesses the project"
                  + " dependency classes using the cached project dependency classloader.\nWith"
                  + " this approach, class loading may fail under the following conditions:\n\n"
                  + " * Dependencies use reflection to access classes in your project's"
                  + " classpath.\n   Java serialization/deserialization may cause this.\n"
                  + " * An open package is accessed across layers. If the project's classes"
                  + " access or extend\n   jvm package private classes defined in a"
                  + " project dependency, it may cause an IllegalAccessError\n   because the"
                  + " jvm enforces package private at the classloader level.\n\n"
                  + "These issues, along with others that were not enumerated above, may be"
                  + " resolved by changing the class loader layering strategy.\n"
                  + "The Flat and ScalaLibrary strategies bundle the full project classpath in"
                  + " the same class loader.\nTo use one of these strategies, set the "
                  + " ClassLoaderLayeringStrategy key\nin your configuration, for example:\n\n"
                  + s"set ${projectId}Test / classLoaderLayeringStrategy :="
                  + " ClassLoaderLayeringStrategy.ScalaLibrary\n"
                  + s"set ${projectId}Test / classLoaderLayeringStrategy :="
                  + " ClassLoaderLayeringStrategy.Flat\n\n"
                  + "See ClassLoaderLayeringStrategy.scala for the full list of options."
              )
            }
        }
=======
      out.events.foreach {
        case (suite, e) =>
          if (strategy != ClassLoaderLayeringStrategy.Flat ||
              strategy != ClassLoaderLayeringStrategy.ScalaLibrary) {
            (e.throwables ++ e.throwables.flatMap(t => Option(t.getCause)))
              .find { t =>
                t.isInstanceOf[NoClassDefFoundError] ||
                t.isInstanceOf[IllegalAccessError] ||
                t.isInstanceOf[ClassNotFoundException]
              }
              .foreach { t =>
                s.log.error(
                  s"Test suite $suite failed with $t.\nThis may be due to the "
                    + s"ClassLoaderLayeringStrategy ($strategy) used by your task.\n"
                    + "To improve performance and reduce memory, sbt attempts to cache the"
                    + " class loaders used to load the project dependencies.\n"
                    + "The project class files are loaded in a separate class loader that is"
                    + " created for each test run.\nThe test class loader accesses the project"
                    + " dependency classes using the cached project dependency classloader.\nWith"
                    + " this approach, class loading may fail under the following conditions:\n\n"
                    + " * Dependencies use reflection to access classes in your project's"
                    + " classpath.\n   Java serialization/deserialization may cause this.\n"
                    + " * An open package is accessed across layers. If the project's classes"
                    + " access or extend\n   jvm package private classes defined in a"
                    + " project dependency, it may cause an IllegalAccessError\n   because the"
                    + " jvm enforces package private at the classloader level.\n\n"
                    + "These issues, along with others that were not enumerated above, may be"
                    + " resolved by changing the class loader layering strategy.\n"
                    + "The Flat and ScalaLibrary strategies bundle the full project classpath in"
                    + " the same class loader.\nTo use one of these strategies, set the"
                    + " ClassLoaderLayeringStrategy key\nin your configuration, for example:\n\n"
                    + s"set ${projectId}Test / classLoaderLayeringStrategy :="
                    + " ClassLoaderLayeringStrategy.ScalaLibrary\n"
                    + s"set ${projectId}Test / classLoaderLayeringStrategy :="
                    + " ClassLoaderLayeringStrategy.Flat\n\n"
                    + "See ClassLoaderLayeringStrategy.scala for the full list of options."
                )
              }
          }
>>>>>>> 0a170626
      }
      val summaries =
        runners map { case (tf, r) =>
          Tests.Summary(frameworks(tf).name, r.done())
        }
      out.copy(summaries = summaries)
    }
    // Def.value[Task[Tests.Output]] {
    result
  }

  def selectedFilter(args: Seq[String]): Seq[String => Boolean] = {
    def matches(nfs: Seq[NameFilter], s: String) = nfs.exists(_.accept(s))

    val (excludeArgs, includeArgs) = args.partition(_.startsWith("-"))

    val includeFilters = includeArgs map GlobFilter.apply
    val excludeFilters = excludeArgs.map(_.substring(1)).map(GlobFilter.apply)

    (includeFilters, excludeArgs) match {
      case (Nil, Nil) => Seq(const(true))
      case (Nil, _)   => Seq((s: String) => !matches(excludeFilters, s))
      case _ =>
        includeFilters.map(f => (s: String) => (f.accept(s) && !matches(excludeFilters, s)))
    }
  }
  def detectTests: Initialize[Task[Seq[TestDefinition]]] =
    Def.task {
      Tests.discover(loadedTestFrameworks.value.values.toList, compile.value, streams.value.log)._1
    }
  def defaultRestrictions: Initialize[Seq[Tags.Rule]] =
    Def.setting {
      val par = parallelExecution.value
      val max = EvaluateTask.SystemProcessors
      Tags.limitAll(if (par) max else 1) ::
        Tags.limit(Tags.ForkedTestGroup, 1) ::
        Tags.exclusiveGroup(Tags.Clean) ::
        Nil
    }

  lazy val packageBase: Seq[Setting[_]] = Seq(
    artifact := Artifact(moduleName.value)
  ) ++ Defaults.globalDefaults(
    Seq(
      packageOptions :== Nil,
      artifactName :== (Artifact.artifactName _)
    )
  )

  lazy val packageConfig: Seq[Setting[_]] =
    inTask(packageBin)(
      Seq(
        packageOptions := {
          val n = name.value
          val ver = version.value
          val org = organization.value
          val orgName = organizationName.value
          val main = mainClass.value
          val ts = packageTimestamp.value
          val old = packageOptions.value

          Pkg.addSpecManifestAttributes(n, ver, orgName) +:
            Pkg.addImplManifestAttributes(n, ver, homepage.value, org, orgName) +:
            Pkg.setFixedTimestamp(ts) +:
            main.map(Pkg.MainClass.apply) ++: old
        }
      )
    ) ++
      inTask(packageSrc)(
        Seq(
          packageOptions := {
            val old = packageOptions.value
            val ts = packageTimestamp.value
            Pkg.addSpecManifestAttributes(
              name.value,
              version.value,
              organizationName.value
            ) +: Pkg.setFixedTimestamp(ts) +: old
          }
        )
      ) ++
      packageTaskSettings(packageBin, packageBinMappings) ++
      packageTaskSettings(packageSrc, packageSrcMappings) ++
      packageTaskSettings(packageDoc, packageDocMappings) ++
      Seq(Keys.`package` := packageBin.value)

  def packageBinMappings: Initialize[Task[Seq[(HashedVirtualFileRef, String)]]] =
    Def.task {
      val converter = fileConverter.value
      val xs = products.value
      xs
        .flatMap(Path.allSubpaths)
        .filter(_._1.isFile())
        .map { case (p, path) =>
          val vf = converter.toVirtualFile(p.toPath())
          (vf: HashedVirtualFileRef) -> path
        }
    }

  def packageDocMappings: Initialize[Task[Seq[(HashedVirtualFileRef, String)]]] =
    Def.task {
      val converter = fileConverter.value
      val d = doc.value
      Path
        .allSubpaths(d)
        .toSeq
        .filter(_._1.isFile())
        .map { case (p, path) =>
          val vf = converter.toVirtualFile(p.toPath())
          (vf: HashedVirtualFileRef) -> path
        }
    }

  def packageSrcMappings: Initialize[Task[Seq[(HashedVirtualFileRef, String)]]] =
    concatMappings(resourceMappings, sourceMappings)

  private type Mappings = Initialize[Task[Seq[(HashedVirtualFileRef, String)]]]
  def concatMappings(as: Mappings, bs: Mappings): Mappings =
    as.zipWith(bs) {
      (
          a: Task[Seq[(HashedVirtualFileRef, String)]],
          b: Task[Seq[(HashedVirtualFileRef, String)]]
      ) =>
        (a, b).mapN {
          case (
                seq1: Seq[(HashedVirtualFileRef, String)],
                seq2: Seq[(HashedVirtualFileRef, String)]
              ) =>
            seq1 ++ seq2
        }
    }

  // drop base directories, since there are no valid mappings for these
  def sourceMappings: Initialize[Task[Seq[(HashedVirtualFileRef, String)]]] =
    Def.task {
<<<<<<< HEAD
      val converter = fileConverter.value
      val sdirs = unmanagedSourceDirectories.value
      val base = baseDirectory.value
      val relative = (f: File) => relativeTo(sdirs)(f).orElse(relativeTo(base)(f)).orElse(flat(f))
      val exclude = Set(sdirs, base)
      unmanagedSources.value
        .flatMap {
          case s if !exclude(s) => relative(s).map(s -> _)
          case _                => None
        }
        .map { case (p, path) =>
          val vf = converter.toVirtualFile(p.toPath())
          (vf: HashedVirtualFileRef) -> path
        }
=======
      val sdirs = unmanagedSourceDirectories.value ++ managedSourceDirectories.value
      val base = baseDirectory.value
      val relative = (f: File) => relativeTo(sdirs)(f).orElse(relativeTo(base)(f)).orElse(flat(f))
      val exclude = Set(sdirs, base)
      (unmanagedSources.value ++ managedSources.value).flatMap {
        case s if !exclude(s) => relative(s).map(s -> _)
        case _                => None
      }
>>>>>>> 0a170626
    }

  def resourceMappings: Initialize[Task[Seq[(HashedVirtualFileRef, String)]]] =
    relativeMappings(unmanagedResources, unmanagedResourceDirectories)

  def relativeMappings(
      files: Taskable[Seq[File]],
      dirs: Taskable[Seq[File]]
  ): Initialize[Task[Seq[(HashedVirtualFileRef, String)]]] =
    Def.task {
      val converter = fileConverter.value
      val rdirs = dirs.toTask.value.toSet
      val relative = (f: File) => relativeTo(rdirs)(f).orElse(flat(f))
      files.toTask.value
        .flatMap {
          case r if !rdirs(r) => relative(r).map(r -> _)
          case _              => None
        }
        .map { case (p, path) =>
          val vf = converter.toVirtualFile(p.toPath())
          (vf: HashedVirtualFileRef) -> path
        }
    }

  def collectFiles(
      dirs: Taskable[Seq[File]],
      filter: Taskable[FileFilter],
      excludes: Taskable[FileFilter]
  ): Initialize[Task[Seq[File]]] =
    Def.task {
      dirs.toTask.value.descendantsExcept(filter.toTask.value, excludes.toTask.value).get()
    }

  def relativeMappings( // forward to widened variant
      files: ScopedTaskable[Seq[File]],
      dirs: ScopedTaskable[Seq[File]]
  ): Initialize[Task[Seq[(HashedVirtualFileRef, String)]]] =
    relativeMappings(files: Taskable[Seq[File]], dirs)

  def collectFiles( // forward to widened variant
      dirs: ScopedTaskable[Seq[File]],
      filter: ScopedTaskable[FileFilter],
      excludes: ScopedTaskable[FileFilter]
  ): Initialize[Task[Seq[File]]] = collectFiles(dirs: Taskable[Seq[File]], filter, excludes)

  private[sbt] def configArtifactPathSetting(
      art: SettingKey[Artifact],
      extraPrefix: String
  ): Initialize[VirtualFile] =
    Def.setting {
      val f = artifactName.value
      val converter = fileConverter.value
      val p = target.value /
        (prefix(configuration.value.name) + extraPrefix) / f(
          ScalaVersion(
            (artifactName / scalaVersion).value,
            (artifactName / scalaBinaryVersion).value
          ),
          projectID.value,
          art.value
        )
      converter.toVirtualFile(p.toPath())
    }

  private[sbt] def prefixArtifactPathSetting(
      art: SettingKey[Artifact],
      extraPrefix: String
  ): Initialize[VirtualFileRef] =
    Def.setting {
      val f = artifactName.value
      val converter = fileConverter.value
      val p = target.value / extraPrefix / f(
        ScalaVersion(
          (artifactName / scalaVersion).value,
          (artifactName / scalaBinaryVersion).value
        ),
        projectID.value,
        art.value
      )
      converter.toVirtualFile(p.toPath())
    }

  def artifactPathSetting(art: SettingKey[Artifact]): Initialize[VirtualFileRef] =
    Def.setting {
      val f = artifactName.value
      val p = target.value / f(
        ScalaVersion(
          (artifactName / scalaVersion).value,
          (artifactName / scalaBinaryVersion).value
        ),
        projectID.value,
        art.value
      )
      val converter = fileConverter.value
      converter.toVirtualFile(p.toPath())
    }

  def artifactSetting: Initialize[Artifact] =
    Def.setting {
      val a = artifact.value
      val classifier = artifactClassifier.value
      val cOpt = configuration.?.value
      val cPart = cOpt flatMap {
        case Compile => None
        case Test    => Some(Artifact.TestsClassifier)
        case c       => Some(c.name)
      }
      val combined = cPart.toList ++ classifier.toList
      val configurations = cOpt.map(c => ConfigRef(c.name)).toVector
      if (combined.isEmpty) a.withClassifier(None).withConfigurations(configurations)
      else {
        val a1 = a
          .withClassifier(Some(combined.mkString("-")))
          .withConfigurations(configurations)
        // use "source" as opposed to "foo-source" to retrieve the type
        classifier match {
          case Some(c) => a1.withType(Artifact.classifierType(c))
          case None    => a1
        }
      }
    }

  def packageTaskSettings(
      key: TaskKey[HashedVirtualFileRef],
      mappingsTask: Initialize[Task[Seq[(HashedVirtualFileRef, String)]]]
  ) =
    inTask(key)(
      Seq(
        (TaskZero / key) := packageTask.value,
        packageConfiguration := packageConfigurationTask.value,
        mappings := mappingsTask.value,
        packagedArtifact := artifact.value -> key.value,
        artifact := artifactSetting.value,
        artifactPath := artifactPathSetting(artifact).value
      )
    )

  def packageTask: Initialize[Task[HashedVirtualFileRef]] =
    Def.cachedTask {
      val config = packageConfiguration.value
      val s = streams.value
      val converter = fileConverter.value
      val out = Pkg(
        config,
        converter,
        s.log,
        Pkg.timeFromConfiguration(config)
      )
      s.log.debug(s"wrote $out")
      Def.declareOutput(out)
      out
    }

  def packageConfigurationTask: Initialize[Task[Pkg.Configuration]] =
    Def.task {
      Pkg.Configuration(
        mappings.value,
        artifactPath.value,
        packageOptions.value,
      )
    }

  def askForMainClass(classes: Seq[String]): Option[String] =
    sbt.SelectMainClass(
      if (classes.length >= 10) Some(SimpleReader(ITerminal.get).readLine(_))
      else
        Some(s => {
          def print(st: String) = { scala.Console.out.print(st); scala.Console.out.flush() }
          print(s)
          ITerminal.get.withRawInput {
            try
              ITerminal.get.inputStream.read match {
                case -1 | -2 => None
                case b =>
                  val res = b.toChar.toString
                  println(res)
                  Some(res)
              }
            catch { case e: InterruptedException => None }
          }
        }),
      classes
    )

  def pickMainClass(classes: Seq[String]): Option[String] =
    sbt.SelectMainClass(None, classes)

  private def pickMainClassOrWarn(
      classes: Seq[String],
      logger: Logger,
      logWarning: Boolean
  ): Option[String] = {
    classes match {
      case multiple if multiple.size > 1 && logWarning =>
        val msg =
          "multiple main classes detected: run 'show discoveredMainClasses' to see the list"
        logger.warn(msg)
      case _ =>
    }
    pickMainClass(classes)
  }

  /** Implements `cleanFiles` task. */
  private[sbt] def cleanFilesTask: Initialize[Task[Vector[File]]] = Def.task { Vector.empty[File] }

  private[this] def termWrapper(canonical: Boolean, echo: Boolean): (() => Unit) => (() => Unit) =
    (f: () => Unit) =>
      () => {
        val term = ITerminal.get
        if (!canonical) {
          term.enterRawMode()
          if (echo) term.setEchoEnabled(echo)
        } else if (!echo) term.setEchoEnabled(false)
        try f()
        finally {
          if (!canonical) term.exitRawMode()
          if (!echo) term.setEchoEnabled(true)
        }
      }
  def bgRunMainTask(
      products: Initialize[Task[Classpath]],
      classpath: Initialize[Task[Classpath]],
      copyClasspath: Initialize[Boolean],
      scalaRun: Initialize[Task[ScalaRun]]
  ): Initialize[InputTask[JobHandle]] = {
    val parser = Defaults.loadForParser(discoveredMainClasses)((s, names) =>
      Defaults.runMainParser(s, names getOrElse Nil)
    )
    Def.inputTask {
      val service = bgJobService.value
      val (mainClass, args) = parser.parsed
      val hashClasspath = (bgRunMain / bgHashClasspath).value
      val wrapper = termWrapper(canonicalInput.value, echoInput.value)
      val converter = fileConverter.value
      service.runInBackgroundWithLoader(resolvedScoped.value, state.value) { (logger, workingDir) =>
        val cp =
          if copyClasspath.value then
            service.copyClasspath(
              products.value,
              classpath.value,
              workingDir,
              hashClasspath,
              converter,
            )
          else classpath.value
        given FileConverter = fileConverter.value
        scalaRun.value match
          case r: Run =>
            val loader = r.newLoader(cp.files)
            (
              Some(loader),
              wrapper(() => r.runWithLoader(loader, cp.files, mainClass, args, logger).get)
            )
          case sr =>
            (None, wrapper(() => sr.run(mainClass, cp.files, args, logger).get))
      }
    }
  }

  def bgRunTask(
      products: Initialize[Task[Classpath]],
      classpath: Initialize[Task[Classpath]],
      mainClassTask: Initialize[Task[Option[String]]],
      copyClasspath: Initialize[Boolean],
      scalaRun: Initialize[Task[ScalaRun]]
  ): Initialize[InputTask[JobHandle]] =
    val parser = Def.spaceDelimited()
    Def.inputTask {
      val args = parser.parsed
      val service = bgJobService.value
      val mainClass = mainClassTask.value getOrElse sys.error("No main class detected.")
      val hashClasspath = (bgRun / bgHashClasspath).value
      val wrapper = termWrapper(canonicalInput.value, echoInput.value)
      val converter = fileConverter.value
      service.runInBackgroundWithLoader(resolvedScoped.value, state.value) { (logger, workingDir) =>
        val cp =
          if copyClasspath.value then
            service.copyClasspath(
              products.value,
              classpath.value,
              workingDir,
              hashClasspath,
              converter
            )
          else classpath.value
        given FileConverter = converter
        scalaRun.value match
          case r: Run =>
            val loader = r.newLoader(cp.files)
            (
              Some(loader),
              wrapper(() => r.runWithLoader(loader, cp.files, mainClass, args, logger).get)
            )
          case sr =>
            (None, wrapper(() => sr.run(mainClass, cp.files, args, logger).get))
      }
    }

  // runMain calls bgRunMain in the background and waits for the result.
  def foregroundRunMainTask: Initialize[InputTask[Unit]] =
    Def.inputTask[Unit] {
      val handle = bgRunMain.evaluated
      val service = bgJobService.value
      service.waitForTry(handle).get
      ()
    }

  // run calls bgRun in the background and waits for the result.
  def foregroundRunTask: Initialize[InputTask[Unit]] =
    Def.inputTask {
      val handle = bgRun.evaluated
      val service = bgJobService.value
      service.waitForTry(handle).get
    }

  def runMainTask(
      classpath: Initialize[Task[Classpath]],
      scalaRun: Initialize[Task[ScalaRun]]
  ): Initialize[InputTask[Unit]] = {
    val parser =
      loadForParser(discoveredMainClasses)((s, names) => runMainParser(s, names getOrElse Nil))
    Def.inputTask {
      val (mainClass, args) = parser.parsed
      val cp = classpath.value
      given FileConverter = fileConverter.value
      scalaRun.value
        .run(mainClass, cp.files, args, streams.value.log)
        .get
    }
  }

  def runTask(
      classpath: Initialize[Task[Classpath]],
      mainClassTask: Initialize[Task[Option[String]]],
      scalaRun: Initialize[Task[ScalaRun]]
  ): Initialize[InputTask[Unit]] =
    val parser = Def.spaceDelimited()
    Def.inputTask {
      val in = parser.parsed
      val mainClass = mainClassTask.value getOrElse sys.error("No main class detected.")
      val cp = classpath.value
      given FileConverter = fileConverter.value
      scalaRun.value.run(mainClass, cp.files, in, streams.value.log).get
    }

  def runnerTask: Setting[Task[ScalaRun]] = runner := runnerInit.value

  def runnerInit: Initialize[Task[ScalaRun]] = Def.task {
    val tmp = taskTemporaryDirectory.value
    val resolvedScope = resolvedScoped.value.scope
    val si = scalaInstance.value
    val s = streams.value
    val opts = forkOptions.value
    val options = javaOptions.value
    val trap = trapExit.value
    if (fork.value) {
      s.log.debug(s"javaOptions: $options")
      new ForkRun(opts)
    } else {
      if (options.nonEmpty) {
        val mask = ScopeMask(project = false)
        val showJavaOptions = Scope.displayMasked(
          (resolvedScope / javaOptions).scopedKey.scope,
          (resolvedScope / javaOptions).key.label,
          mask
        )
        val showFork = Scope.displayMasked(
          (resolvedScope / fork).scopedKey.scope,
          (resolvedScope / fork).key.label,
          mask
        )
        s.log.warn(s"$showJavaOptions will be ignored, $showFork is set to false")
      }
      new Run(si, trap, tmp)
    }
  }

  private def foreachJobTask(
      f: (BackgroundJobService, JobHandle) => Unit
  ): Initialize[InputTask[Unit]] = {
    val parser: Initialize[State => Parser[Seq[JobHandle]]] = Def.setting { (s: State) =>
      val extracted = Project.extract(s)
      val service = extracted.get(bgJobService)
      // you might be tempted to use the jobList task here, but the problem
      // is that its result gets cached during execution and therefore stale
      BackgroundJobService.jobIdParser(s, service.jobs)
    }
    Def.inputTask {
      val handles = parser.parsed
      for (handle <- handles) {
        f(bgJobService.value, handle)
      }
    }
  }

  def psTask: Initialize[Task[Seq[JobHandle]]] =
    Def.task {
      val xs = bgList.value
      val s = streams.value
      xs foreach { x =>
        s.log.info(x.toString)
      }
      xs
    }

  def bgStopTask: Initialize[InputTask[Unit]] = foreachJobTask { (manager, handle) =>
    manager.stop(handle)
  }

  def bgWaitForTask: Initialize[InputTask[Unit]] = foreachJobTask { (manager, handle) =>
    manager.waitForTry(handle)
    ()
  }

  def docTaskSettings(key: TaskKey[File] = doc): Seq[Setting[_]] =
    inTask(key)(
      Seq(
        apiMappings ++= {
          val dependencyCp = dependencyClasspath.value
          val log = streams.value.log
          if (autoAPIMappings.value) APIMappings.extract(dependencyCp, log).toMap
          else Map.empty[HashedVirtualFileRef, URL]
        },
        fileInputOptions := Seq("-doc-root-content", "-diagrams-dot-path"),
        scalacOptions := {
          val compileOptions = scalacOptions.value
          val sv = scalaVersion.value
          val config = configuration.value
          val projectName = name.value
          if (ScalaArtifacts.isScala3(sv)) {
            val project = if (config == Compile) projectName else s"$projectName-$config"
            if (scalaVersion.value.startsWith("3.0.0")) {
              Seq("-project", project)
            } else {
              compileOptions ++ Seq("-project", project)
            }
          } else compileOptions
        },
        (TaskZero / key) := {
          val s = streams.value
          val cs: Compilers = compilers.value
          val srcs = sources.value
          val out = target.value
          val sOpts = scalacOptions.value
          val xapis = apiMappings.value
          val hasScala = srcs.exists(_.name.endsWith(".scala"))
          val hasJava = srcs.exists(_.name.endsWith(".java"))
          val cp = data(dependencyClasspath.value).toList
          val label = nameForSrc(configuration.value.name)
          val fiOpts = fileInputOptions.value
          val reporter = (compile / bspReporter).value
          val converter = fileConverter.value
          val tFiles = tastyFiles.value
          val sv = scalaVersion.value
          val allDeps = allDependencies.value
          (hasScala, hasJava) match {
            case (true, _) =>
              val xapisFiles = xapis.map { case (k, v) =>
                converter.toPath(k).toFile() -> v
              }
              val options = sOpts ++ Opts.doc.externalAPI(xapisFiles)
              val scalac = cs.scalac match
                case ac: AnalyzingCompiler => ac.onArgs(exported(s, "scaladoc"))
              def isScala3Doc(module: ModuleID): Boolean = {
                module.configurations.exists(_.startsWith(Configurations.ScalaDocTool.name)) &&
                module.name == ScalaArtifacts.Scala3DocID
              }
              val docSrcFiles = if ScalaArtifacts.isScala3(sv) then tFiles else srcs
              // todo: cache this
              if docSrcFiles.nonEmpty then
                IO.delete(out)
                IO.createDirectory(out)
                // use PlainVirtualFile since Scaladoc currently doesn't handle actual VirtualFiles
                scalac.doc(
                  docSrcFiles.map(_.toPath()).map(new sbt.internal.inc.PlainVirtualFile(_)),
                  cp.map(converter.toPath).map(new sbt.internal.inc.PlainVirtualFile(_)),
                  converter,
                  out.toPath(),
                  options,
                  maxErrors.value,
                  s.log,
                )
              else ()
            case (_, true) =>
              import sbt.internal.inc.javac.JavaCompilerArguments
              val javaSourcesOnly: VirtualFile => Boolean = _.id.endsWith(".java")
              val classpath = cp.map(converter.toPath).map(converter.toVirtualFile)
              val options = javacOptions.value.toList
              cs.javaTools.javadoc.run(
                srcs.toArray
                  .map { x =>
                    converter.toVirtualFile(x.toPath)
                  }
                  .filter(javaSourcesOnly),
                JavaCompilerArguments(Nil, classpath, options).toArray,
                CompileOutput(out.toPath),
                IncToolOptionsUtil.defaultIncToolOptions(),
                reporter,
                s.log,
              )
            case _ => () // do nothing
          }
          out
        }
      )
    )

  def mainBgRunTask = mainBgRunTaskForConfig(Select(Runtime))
  def mainBgRunMainTask = mainBgRunMainTaskForConfig(Select(Runtime))

  private[this] def mainBgRunTaskForConfig(c: ScopeAxis[ConfigKey]) =
    bgRun := bgRunTask(
      exportedProductJars,
      This / c / This / fullClasspathAsJars,
      run / mainClass,
      bgRun / bgCopyClasspath,
      run / runner
    ).evaluated

  private[this] def mainBgRunMainTaskForConfig(c: ScopeAxis[ConfigKey]) =
    bgRunMain := bgRunMainTask(
      exportedProductJars,
      This / c / This / fullClasspathAsJars,
      bgRunMain / bgCopyClasspath,
      run / runner
    ).evaluated

  def discoverMainClasses(analysis: CompileAnalysis): Seq[String] = analysis match {
    case analysis: Analysis =>
      analysis.infos.allInfos.values.map(_.getMainClasses).flatten.toSeq.sorted
  }

  def consoleProjectTask =
    Def.task {
      ConsoleProject(state.value, (consoleProject / initialCommands).value)(streams.value.log)
      println()
    }

  def consoleTask: Initialize[Task[Unit]] = consoleTask(fullClasspath, console)
  def consoleQuickTask = consoleTask(externalDependencyClasspath, consoleQuick)
  def consoleTask(classpath: TaskKey[Classpath], task: TaskKey[_]): Initialize[Task[Unit]] =
    Def.task {
      val si = (task / scalaInstance).value
      val s = streams.value
      val cp = data((task / classpath).value)
      val converter = fileConverter.value
      val cpFiles = cp.map(converter.toPath).map(_.toFile())
      val fullcp = (cpFiles ++ si.allJars).distinct
      val tempDir = IO.createUniqueDirectory((task / taskTemporaryDirectory).value).toPath
      val loader = ClasspathUtil.makeLoader(fullcp.map(_.toPath), si, tempDir)
      val compiler =
        (task / compilers).value.scalac match {
          case ac: AnalyzingCompiler => ac.onArgs(exported(s, "scala"))
        }
      val sc = (task / scalacOptions).value
      val ic = (task / initialCommands).value
      val cc = (task / cleanupCommands).value
      (new Console(compiler))(cpFiles, sc, loader, ic, cc)()(s.log).get
      println()
    }

  private[this] def exported(w: PrintWriter, command: String): Seq[String] => Unit =
    args => w.println((command +: args).mkString(" "))

  private[this] def exported(s: TaskStreams, command: String): Seq[String] => Unit = {
    val w = s.text(ExportStream)
    try exported(w, command)
    finally w.close() // workaround for #937
  }

  /**
   * Handles traditional Scalac compilation. For non-pipelined compilation,
   *  this also handles Java compilation.
   */
  private[sbt] def compileScalaBackendTask: Initialize[Task[CompileResult]] = Def.task {
    val setup: Setup = compileIncSetup.value
<<<<<<< HEAD
    val _ = compileIncremental.value
    val exportP = exportPipelining.value
    // Save analysis midway if pipelining is enabled
    val store = analysisStore(compileAnalysisFile)
    val contents = store.unsafeGet()
    if (exportP) {
=======
    val analysisResult: CompileResult = compileIncremental.value
    val exportP = exportPipelining.value
    // Save analysis midway if pipelining is enabled
    if (analysisResult.hasModified && exportP) {
      val store = AnalysisUtil.staticCachedStore(
        analysisFile = setup.cacheFile.toPath,
        useTextAnalysis = !enableBinaryCompileAnalysis.value,
        useConsistent = enableConsistentCompileAnalysis.value,
      )
      val contents = AnalysisContents.create(analysisResult.analysis(), analysisResult.setup())
      store.set(contents)
>>>>>>> 0a170626
      // this stores the eary analysis (again) in case the subproject contains a macro
      setup.earlyAnalysisStore.toOption map { earlyStore =>
        earlyStore.set(contents)
      }
    }
    CompileResult.of(
      contents.getAnalysis(),
      contents.getMiniSetup(),
      contents.getAnalysis().readCompilations().getAllCompilations().nonEmpty
    )
  }

  /**
   * Block on earlyOutputPing promise, which will be completed by `compile` midway
   * via `compileProgress` implementation.
   */
  private[sbt] def compileEarlyTask: Initialize[Task[CompileAnalysis]] = Def.task {
    if ({
      streams.value.log
        .debug(s"${name.value}: compileEarly: blocking on earlyOutputPing")
      earlyOutputPing.await.value
    }) {
<<<<<<< HEAD
      val store = analysisStore(earlyCompileAnalysisFile)
=======
      val store = AnalysisUtil.staticCachedStore(
        analysisFile = earlyCompileAnalysisFile.value.toPath,
        useTextAnalysis = !enableBinaryCompileAnalysis.value,
        useConsistent = enableConsistentCompileAnalysis.value,
      )
>>>>>>> 0a170626
      store.get.toOption match {
        case Some(contents) => contents.getAnalysis
        case _              => Analysis.empty
      }
    } else {
      compile.value
    }
  }

  def compileTask: Initialize[Task[CompileAnalysis]] = Def.task {
    val setup: Setup = compileIncSetup.value
<<<<<<< HEAD
    val store = analysisStore(compileAnalysisFile)
=======
>>>>>>> 0a170626
    val c = fileConverter.value
    // TODO - expose bytecode manipulation phase.
    val analysisResult: CompileResult = manipulateBytecode.value
    if (analysisResult.hasModified) {
<<<<<<< HEAD
=======
      val store = AnalysisUtil.staticCachedStore(
        analysisFile = setup.cacheFile.toPath,
        useTextAnalysis = !enableBinaryCompileAnalysis.value,
        useConsistent = enableConsistentCompileAnalysis.value,
      )
>>>>>>> 0a170626
      val contents = AnalysisContents.create(analysisResult.analysis(), analysisResult.setup())
      store.set(contents)
    }
    val map = managedFileStampCache.value
    val analysis = analysisResult.analysis
    import scala.jdk.CollectionConverters.*
    analysis.readStamps.getAllProductStamps.asScala.foreach { case (f: VirtualFileRef, s) =>
      map.put(c.toPath(f), sbt.nio.FileStamp.fromZincStamp(s))
    }
    analysis
  }
<<<<<<< HEAD

  def compileIncrementalTaskSettings = inTask(compileIncremental)(
    Seq(
      (TaskZero / compileIncremental) := {
        val bspTask = (compile / bspCompileTask).value
        val result = cachedCompileIncrementalTask.result.value
        val reporter = (compile / bspReporter).value
        val store = analysisStore(compileAnalysisFile)
        val ci = (compile / compileInputs).value
        val c = fileConverter.value
        val dir = c.toPath(backendOutput.value).toFile
        result match
          case Result.Value(res) =>
            val rawJarPath = c.toPath(res._2)
            IO.delete(dir)
            IO.unzip(rawJarPath.toFile, dir)
            IO.delete(dir / "META-INF" / "MANIFEST.MF")
            val analysis = store.unsafeGet().getAnalysis()
            reporter.sendSuccessReport(analysis)
            bspTask.notifySuccess(analysis)
            res
          case Result.Inc(cause) =>
            val compileFailed = cause.directCause.collect { case c: CompileFailed => c }
            reporter.sendFailureReport(ci.options.sources)
            bspTask.notifyFailure(compileFailed)
            throw cause
      },
      packagedArtifact := {
        val (hasModified, out) = compileIncremental.value
        artifact.value -> out
      },
      artifact := artifactSetting.value,
      artifactClassifier := Some("noresources"),
      artifactPath := artifactPathSetting(artifact).value,
    )
  )

  private val cachedCompileIncrementalTask = Def
    .cachedTask {
      val s = streams.value
      val ci = (compile / compileInputs).value
      val bspTask = (compile / bspCompileTask).value
      // This is a cacheable version
      val ci2 = (compile / compileInputs2).value
      val ping = (TaskZero / earlyOutputPing).value
      val setup: Setup = (TaskZero / compileIncSetup).value
      val store = analysisStore(compileAnalysisFile)
      val c = fileConverter.value
      // TODO - Should readAnalysis + saveAnalysis be scoped by the compile task too?
      val analysisResult = Retry(compileIncrementalTaskImpl(bspTask, s, ci, ping))
      val analysisOut = c.toVirtualFile(setup.cachePath())
      val contents = AnalysisContents.create(analysisResult.analysis(), analysisResult.setup())
      store.set(contents)
      Def.declareOutput(analysisOut)
      val dir = ci.options.classesDirectory.toFile()
      val mappings = Path
        .allSubpaths(dir)
        .filter(_._1.isFile())
        .map { case (p, path) =>
          val vf = c.toVirtualFile(p.toPath())
          (vf: HashedVirtualFileRef) -> path
        }
        .toSeq
      // inlined to avoid caching mappings
      val pkgConfig = Pkg.Configuration(mappings, artifactPath.value, packageOptions.value)
      val out = Pkg(pkgConfig, c, s.log, Pkg.timeFromConfiguration(pkgConfig))
      s.log.debug(s"wrote $out")
      Def.declareOutput(out)
      analysisResult.hasModified() -> (out: HashedVirtualFileRef)
    }
    .tag(Tags.Compile, Tags.CPU)

=======
  def compileIncrementalTask = Def.task {
    val s = streams.value
    val ci = (compile / compileInputs).value
    val ping = earlyOutputPing.value
    val reporter = (compile / bspReporter).value
    BspCompileTask
      .compute(bspTargetIdentifier.value, thisProjectRef.value, configuration.value, ci) { task =>
        // TODO - Should readAnalysis + saveAnalysis be scoped by the compile task too?
        compileIncrementalTaskImpl(task, s, ci, ping, reporter)
      }
  }
>>>>>>> 0a170626
  private val incCompiler = ZincUtil.defaultIncrementalCompiler
  private[sbt] def compileJavaTask: Initialize[Task[CompileResult]] = Def.task {
    val s = streams.value
    val r = compileScalaBackend.value
    val in0 = (compileJava / compileInputs).value
    val in = in0.withPreviousResult(PreviousResult.of(r.analysis, r.setup))
    val reporter = (compile / bspReporter).value
    try {
      if (r.hasModified) {
        val result0 = incCompiler
          .asInstanceOf[sbt.internal.inc.IncrementalCompilerImpl]
          .compileAllJava(in, s.log)
        reporter.sendSuccessReport(result0.analysis())
        result0.withHasModified(result0.hasModified || r.hasModified)
      } else r
    } catch {
      case NonFatal(e) =>
        reporter.sendFailureReport(in.options.sources)
        throw e
    }
  }

  private[this] def compileIncrementalTaskImpl(
      task: BspCompileTask,
      s: TaskStreams,
      ci: Inputs,
      promise: PromiseWrap[Boolean]
  ): CompileResult = {
    lazy val x = s.text(ExportStream)
    def onArgs(cs: Compilers) =
      cs.withScalac(
        cs.scalac match
          case ac: AnalyzingCompiler => ac.onArgs(exported(x, "scalac"))
          case x                     => x
      )
    def onProgress(s: Setup) =
      val cp = new BspCompileProgress(task, s.progress.asScala)
      s.withProgress(cp)
    val compilers: Compilers = ci.compilers
    val setup: Setup = ci.setup
    val i = ci.withCompilers(onArgs(compilers)).withSetup(onProgress(setup))
    try incCompiler.compile(i, s.log)
    catch
      case e: Throwable =>
        if !promise.isCompleted then
          promise.failure(e)
          ConcurrentRestrictions.cancelAllSentinels()
        throw e
    finally x.close() // workaround for #937
  }

  def compileIncSetupTask = Def.task {
    val cp = dependencyPicklePath.value
    val converter = fileConverter.value
    val cachedAnalysisMap: Map[VirtualFile, CompileAnalysis] = (
      for
        attributed <- cp
        analysis <- extractAnalysis(attributed.metadata, converter)
      yield (converter.toVirtualFile(attributed.data), analysis)
    ).toMap
    val cachedPerEntryDefinesClassLookup: VirtualFile => DefinesClass =
      Keys.classpathEntryDefinesClassVF.value
    val lookup = new PerClasspathEntryLookup:
      override def analysis(classpathEntry: VirtualFile): Optional[CompileAnalysis] =
        cachedAnalysisMap.get(classpathEntry).toOptional
      override def definesClass(classpathEntry: VirtualFile): DefinesClass =
        cachedPerEntryDefinesClassLookup(classpathEntry)
    val extra = extraIncOptions.value.map(t2)
<<<<<<< HEAD
    val store = analysisStore(earlyCompileAnalysisFile)
    val eaOpt = if exportPipelining.value then Some(store) else None
=======
    val eapath = earlyCompileAnalysisFile.value.toPath
    val eaOpt =
      if (exportPipelining.value) {
        val store = AnalysisUtil.staticCachedStore(
          analysisFile = eapath,
          useTextAnalysis = !enableBinaryCompileAnalysis.value,
          useConsistent = enableConsistentCompileAnalysis.value,
        )
        Some(store)
      } else None
>>>>>>> 0a170626
    Setup.of(
      lookup,
      (compile / skip).value,
      compileAnalysisFile.value.toPath,
      compilerCache.value,
      incOptions.value,
      (compile / bspReporter).value,
      Some((compile / compileProgress).value).toOptional,
      eaOpt.toOptional,
      extra.toArray,
    )
  }

  def compileInputsSettings: Seq[Setting[_]] =
    compileInputsSettings(dependencyPicklePath)
  def compileInputsSettings(classpathTask: TaskKey[Classpath]): Seq[Setting[_]] = {
    Seq(
      compileOptions := {
        val c = fileConverter.value
        val cp0 = classpathTask.value
        val cp1 = backendOutput.value +: data(cp0)
        val cp = cp1.map(c.toPath).map(c.toVirtualFile)
        val vs = sources.value.toVector map { x =>
          c.toVirtualFile(x.toPath)
        }
        val eo = CompileOutput(c.toPath(earlyOutput.value))
        val eoOpt =
          if (exportPipelining.value) Some(eo)
          else None
        CompileOptions.of(
          cp.toArray,
          vs.toArray,
          c.toPath(backendOutput.value),
          scalacOptions.value.toArray,
          javacOptions.value.toArray,
          maxErrors.value,
          f1(
            foldMappers(sourcePositionMappers.value, reportAbsolutePath.value, fileConverter.value)
          ),
          compileOrder.value,
          None.toOptional: Optional[NioPath],
          Some(fileConverter.value).toOptional,
          Some(reusableStamper.value).toOptional,
          eoOpt.toOptional,
        )
      },
      compilerReporter := {
        new ManagedLoggedReporter(
          maxErrors.value,
          streams.value.log,
          foldMappers(sourcePositionMappers.value, reportAbsolutePath.value, fileConverter.value)
        )
      },
      compileInputs := {
        val options = compileOptions.value
        val setup = compileIncSetup.value
        val prev = previousCompile.value
        Inputs.of(
          compilers.value,
          options,
          setup,
          prev
        )
      },
      // todo: Zinc's hashing should automatically handle directories
      compileInputs2 := {
        val cp0 = classpathTask.value
        val inputs = compileInputs.value
        CompileInputs2(
          data(cp0).toVector,
          inputs.options.sources.toVector,
          scalacOptions.value.toVector,
          javacOptions.value.toVector,
        )
      },
      bspCompileTask :=
        BspCompileTask.start(bspTargetIdentifier.value, thisProjectRef.value, configuration.value)
    )
  }

  private[sbt] def foldMappers(
      mappers: Seq[Position => Option[Position]],
      reportAbsolutePath: Boolean,
      fc: FileConverter
  ) = {
    def withAbsoluteSource(p: Position): Position =
      if (reportAbsolutePath) toAbsoluteSource(fc)(p) else p

    mappers.foldRight({ (p: Position) =>
      withAbsoluteSource(p) // Fallback if sourcePositionMappers is empty
    }) { (mapper, previousPosition) =>
      { (p: Position) =>
        // To each mapper we pass the position with the absolute source (only if reportAbsolutePath = true of course)
        mapper(withAbsoluteSource(p)).getOrElse(previousPosition(p))
      }
    }
  }

  private[sbt] def none[A]: Option[A] = (None: Option[A])
  private[sbt] def jnone[A]: Optional[A] = none[A].toOptional
  def compileAnalysisSettings: Seq[Setting[_]] = Seq(
    previousCompile := {
      val setup = compileIncSetup.value
<<<<<<< HEAD
      val store = analysisStore(compileAnalysisFile)
=======
      val store = AnalysisUtil.staticCachedStore(
        analysisFile = setup.cacheFile.toPath,
        useTextAnalysis = !enableBinaryCompileAnalysis.value,
        useConsistent = enableConsistentCompileAnalysis.value,
      )
>>>>>>> 0a170626
      val prev = store.get().toOption match {
        case Some(contents) =>
          val analysis = Option(contents.getAnalysis).toOptional
          val setup = Option(contents.getMiniSetup).toOptional
          PreviousResult.of(analysis, setup)
        case None => PreviousResult.of(jnone[CompileAnalysis], jnone[MiniSetup])
      }
      prev
    }
  )

  private inline def analysisStore(inline analysisFile: TaskKey[File]): AnalysisStore =
    MixedAnalyzingCompiler.staticCachedStore(
      analysisFile.value.toPath,
      !enableBinaryCompileAnalysis.value
    )

  def printWarningsTask: Initialize[Task[Unit]] =
    Def.task {
      val analysis = compile.value match { case a: Analysis => a }
      val max = maxErrors.value
      val spms = sourcePositionMappers.value
      val problems =
        analysis.infos.allInfos.values
          .flatMap(i => i.getReportedProblems ++ i.getUnreportedProblems)
      val reporter = new ManagedLoggedReporter(
        max,
        streams.value.log,
        foldMappers(spms, reportAbsolutePath.value, fileConverter.value)
      )
      problems.foreach(p => reporter.log(p))
    }

  def sbtPluginExtra(m: ModuleID, sbtV: String, scalaV: String): ModuleID =
    m.extra(
      PomExtraDependencyAttributes.SbtVersionKey -> sbtV,
      PomExtraDependencyAttributes.ScalaVersionKey -> scalaV
    ).withCrossVersion(Disabled())

  def discoverSbtPluginNames: Initialize[Task[PluginDiscovery.DiscoveredNames]] =
    (Def.task { sbtPlugin.value }).flatMapTask { case p =>
      if p then Def.task(PluginDiscovery.discoverSourceAll(compile.value))
      else Def.task(PluginDiscovery.emptyDiscoveredNames)
    }

  def copyResourcesTask =
    Def.task {
      val t = classDirectory.value
      val dirs = resourceDirectories.value.toSet
      val s = streams.value
      val syncDir = target.value / (prefix(configuration.value.name) + "sync")
      val factory = CacheStoreFactory(syncDir)
      val cacheStore = factory.make("copy-resource")
      val converter = fileConverter.value
      val flt: File => Option[File] = flat(t)
      val transform: File => Option[File] =
        (f: File) => rebase(resourceDirectories.value.sorted, t)(f).orElse(flt(f))
      val mappings: Seq[(File, File)] = resources.value.flatMap {
        case r if !dirs(r) => transform(r).map(r -> _)
        case _             => None
      }
      s.log.debug("Copy resource mappings: " + mappings.mkString("\n\t", "\n\t", ""))
      Sync.sync(cacheStore, fileConverter = converter)(mappings)
      mappings
    }

  def runMainParser: (State, Seq[String]) => Parser[(String, Seq[String])] = {
    import DefaultParsers._
    (state, mainClasses) =>
      Space ~> token(NotSpace examples mainClasses.toSet) ~ spaceDelimited("<arg>")
  }

  def testOnlyParser: (State, Seq[String]) => Parser[(Seq[String], Seq[String])] = {
    (state, tests) =>
      import DefaultParsers._
      val selectTests = distinctParser(tests.toSet, true)
      val options = (token(Space) ~> token("--") ~> spaceDelimited("<option>")) ?? Nil
      selectTests ~ options
  }

  private def distinctParser(exs: Set[String], raw: Boolean): Parser[Seq[String]] = {
    import DefaultParsers._
    import Parser.and
    val base = token(Space) ~> token(and(NotSpace, not("--", "Unexpected: ---")) examples exs)
    val recurse = base flatMap { ex =>
      val (matching, notMatching) = exs.partition(GlobFilter(ex).accept _)
      distinctParser(notMatching, raw) map { result =>
        if (raw) ex +: result else matching.toSeq ++ result
      }
    }
    recurse ?? Nil
  }

  val CompletionsID = "completions"

  def noAggregation: Seq[Scoped] =
    Seq(run, runMain, bgRun, bgRunMain, console, consoleQuick, consoleProject)
  lazy val disableAggregation = Defaults.globalDefaults(noAggregation map disableAggregate)
  def disableAggregate(k: Scoped) = (k / aggregate) :== false

  // 1. runnerSettings is added unscoped via JvmPlugin.
  // 2. In addition it's added scoped to run task.
  lazy val runnerSettings: Seq[Setting[_]] = Seq(runnerTask, forkOptions := forkOptionsTask.value)
  private[this] lazy val newRunnerSettings: Seq[Setting[_]] =
    Seq(runner := ClassLoaders.runner.value, forkOptions := forkOptionsTask.value)

  lazy val baseTasks: Seq[Setting[_]] = projectTasks ++ packageBase

  lazy val configSettings: Seq[Setting[_]] =
    Classpaths.configSettings ++ configTasks ++ configPaths ++ packageConfig ++
      Classpaths.compilerPluginConfig ++ deprecationSettings ++
      BuildServerProtocol.configSettings

  lazy val compileSettings: Seq[Setting[_]] =
    configSettings ++ (mainBgRunMainTask +: mainBgRunTask) ++ Classpaths.addUnmanagedLibrary

  lazy val testSettings: Seq[Setting[_]] = configSettings ++ testTasks

  @nowarn
  @deprecated(
    "Create a separate subproject instead of using IntegrationTest and in addition avoid using itSettings",
    "1.9.0"
  )
  lazy val itSettings: Seq[Setting[_]] = inConfig(IntegrationTest) {
    testSettings
  }
  lazy val defaultConfigs: Seq[Setting[_]] = inConfig(Compile)(compileSettings) ++
    inConfig(Test)(testSettings) ++
    inConfig(Runtime)(Classpaths.configSettings)

  // These are project level settings that MUST be on every project.
  lazy val coreDefaultSettings: Seq[Setting[_]] =
    projectCore ++ disableAggregation ++ Seq(
      // Missing but core settings
      baseDirectory := thisProject.value.base,
      target := baseDirectory.value / "target",
      bgHashClasspath := !turbo.value,
      classLoaderLayeringStrategy := {
        if (turbo.value) ClassLoaderLayeringStrategy.AllLibraryJars
        else ClassLoaderLayeringStrategy.ScalaLibrary
      },
      publishLocal / skip := (publish / skip).value,
      publishM2 / skip := (publish / skip).value
    )
  // build.sbt is treated a Scala source of metabuild, so to enable deprecation flag on build.sbt we set the option here.
  lazy val deprecationSettings: Seq[Setting[_]] =
    inConfig(Compile)(
      Seq(
        scalacOptions := {
          val old = scalacOptions.value
          val existing = old.toSet
          val d = "-deprecation"
          if (sbtPlugin.value && !existing(d)) d :: old.toList
          else old
        }
      )
    )

  def dependencyResolutionTask: Def.Initialize[Task[DependencyResolution]] =
    Def.taskIf {
      if (useCoursier.value) CoursierDependencyResolution(csrConfiguration.value)
      else IvyDependencyResolution(ivyConfiguration.value)
    }

  def templateRunLocalInputTask(
      runLocal: (Seq[String], Logger) => Unit
  ): Initialize[InputTask[Unit]] =
    Def.inputTask {
      import Def._
      val s = streams.value
      val args = spaceDelimited().parsed
      runLocal(args, s.log)
    }

  def runLocalTemplate(arguments: Seq[String], log: Logger): Unit =
    TemplateCommandUtil.defaultRunLocalTemplate(arguments.toList, log)
}

object Classpaths {
  import Defaults._
  import Keys._

  def concatDistinct[A](
      a: Taskable[Seq[A]],
      b: Taskable[Seq[A]]
  ): Initialize[Task[Seq[A]]] =
    Def.task((a.toTask.value ++ b.toTask.value).distinct)

  def concat[A](a: Taskable[Seq[A]], b: Taskable[Seq[A]]): Initialize[Task[Seq[A]]] =
    Def.task(a.toTask.value ++ b.toTask.value)

  def concatSettings[T](a: Initialize[Seq[T]], b: Initialize[Seq[T]]): Initialize[Seq[T]] =
    Def.setting { a.value ++ b.value }

  def concatDistinct[A]( // forward to widened variant
      a: ScopedTaskable[Seq[A]],
      b: ScopedTaskable[Seq[A]]
  ): Initialize[Task[Seq[A]]] = concatDistinct(a: Taskable[Seq[A]], b)

  def concat[A](
      a: ScopedTaskable[Seq[A]],
      b: ScopedTaskable[Seq[A]]
  ): Initialize[Task[Seq[A]]] =
    concat(a: Taskable[Seq[A]], b) // forward to widened variant

  def concatSettings[T](a: SettingKey[Seq[T]], b: SettingKey[Seq[T]]): Initialize[Seq[T]] =
    concatSettings(a: Initialize[Seq[T]], b) // forward to widened variant

  // Included as part of JvmPlugin#projectSettings.
  lazy val configSettings: Seq[Setting[_]] = classpaths ++ Seq(
    products := makeProducts.value,
    pickleProducts := makePickleProducts.value,
    productDirectories := classDirectory.value :: Nil,
    classpathConfiguration := findClasspathConfig(
      internalConfigurationMap.value,
      configuration.value,
      classpathConfiguration.?.value,
      update.value
    )
  )
  private[this] def classpaths: Seq[Setting[_]] =
    Seq(
      externalDependencyClasspath := concat(unmanagedClasspath, managedClasspath).value,
      dependencyClasspath := concat(internalDependencyClasspath, externalDependencyClasspath).value,
      fullClasspath := concatDistinct(exportedProducts, dependencyClasspath).value,
      internalDependencyClasspath := ClasspathImpl.internalDependencyClasspathTask.value,
      unmanagedClasspath := ClasspathImpl.unmanagedDependenciesTask.value,
      managedClasspath := {
        val converter = fileConverter.value
        val isMeta = isMetaBuild.value
        val force = reresolveSbtArtifacts.value
        val app = appConfiguration.value
        def isJansiOrJLine(f: File) = f.getName.contains("jline") || f.getName.contains("jansi")
        val scalaInstanceJars = app.provider.scalaProvider.jars.filterNot(isJansiOrJLine)
        val sbtCp = (scalaInstanceJars ++ app.provider.mainClasspath)
          .map(_.toPath)
          .map(p => converter.toVirtualFile(p): HashedVirtualFileRef)
          .map(Attributed.blank)
        val mjars = managedJars(
          classpathConfiguration.value,
          classpathTypes.value,
          update.value,
          converter,
        )
        if isMeta && !force then (mjars ++ sbtCp).distinct
        else mjars
      },
      exportedProducts := ClasspathImpl.trackedExportedProducts(TrackLevel.TrackAlways).value,
      exportedProductsIfMissing := ClasspathImpl
        .trackedExportedProducts(TrackLevel.TrackIfMissing)
        .value,
      exportedProductsNoTracking := ClasspathImpl
        .trackedExportedProducts(TrackLevel.NoTracking)
        .value,
      exportedProductJars := ClasspathImpl.trackedExportedJarProducts(TrackLevel.TrackAlways).value,
      exportedProductJarsIfMissing := ClasspathImpl
        .trackedExportedJarProducts(TrackLevel.TrackIfMissing)
        .value,
      exportedProductJarsNoTracking := ClasspathImpl
        .trackedExportedJarProducts(TrackLevel.NoTracking)
        .value,
      internalDependencyAsJars := internalDependencyJarsTask.value,
      dependencyClasspathAsJars := concat(
        internalDependencyAsJars,
        externalDependencyClasspath
      ).value,
      fullClasspathAsJars := concatDistinct(exportedProductJars, dependencyClasspathAsJars).value,
      unmanagedJars := findUnmanagedJars(
        configuration.value,
        unmanagedBase.value,
        (unmanagedJars / includeFilter).value,
        (unmanagedJars / excludeFilter).value,
        fileConverter.value,
      )
    ).map(exportVirtualClasspath) ++ Seq(
      externalDependencyClasspath / outputFileStamps := {
        val stamper = timeWrappedStamper.value
        val converter = fileConverter.value
        externalDependencyClasspath.value.flatMap: vf =>
          val p = converter.toPath(vf.data)
          FileStamp(stamper.library(vf.data)).map(p -> _)
      },
      dependencyClasspathFiles := {
        val converter = fileConverter.value
        data(dependencyClasspath.value).map(converter.toPath)
      },
      dependencyClasspathFiles / outputFileStamps := {
        val stamper = timeWrappedStamper.value
        val converter = fileConverter.value
        dependencyClasspathFiles.value.flatMap: p =>
          val vf = converter.toVirtualFile(p)
          FileStamp(stamper.library(vf)).map(p -> _)
      },
      // Note: invoking this task from shell would block indefinately because it will
      // wait for the upstream compilation to start.
      dependencyPicklePath := {
        // This is a conditional task. Do not refactor.
        if (incOptions.value.pipelining) {
          concat(
            internalDependencyPicklePath,
            externalDependencyClasspath,
          ).value
        } else {
          dependencyClasspath.value
        }
      },
      internalDependencyPicklePath := ClasspathImpl.internalDependencyPicklePathTask.value,
      exportedPickles := ClasspathImpl.exportedPicklesTask.value,
    )
  private[this] def exportVirtualClasspath(
      s: Setting[Task[Classpath]]
  ): Setting[Task[Classpath]] =
    s.mapInitialize(init => Def.task { exportVirtualClasspath(streams.value, init.value) })
  private[this] def exportClasspath(
      s: Setting[Task[Seq[Attributed[File]]]]
  ): Setting[Task[Seq[Attributed[File]]]] =
    s.mapInitialize(init => Def.task { exportClasspath(streams.value, init.value) })
  private[this] def exportVirtualClasspath(s: TaskStreams, cp: Classpath): Classpath =
    val w = s.text(ExportStream)
    try w.println(data(cp).toString)
    finally w.close() // workaround for #937
    cp
  private[this] def exportClasspath(
      s: TaskStreams,
      cp: Seq[Attributed[File]]
  ): Seq[Attributed[File]] =
    val w = s.text(ExportStream)
    try w.println(Path.makeString(data(cp)))
    finally w.close() // workaround for #937
    cp

  def defaultPackageKeys = Seq(packageBin, packageSrc, packageDoc)
  lazy val defaultPackages: Seq[TaskKey[HashedVirtualFileRef]] =
    for
      task <- defaultPackageKeys
      conf <- Seq(Compile, Test)
    yield (conf / task)
  lazy val defaultArtifactTasks: Seq[TaskKey[HashedVirtualFileRef]] = makePom +: defaultPackages

  def findClasspathConfig(
      map: Configuration => Configuration,
      thisConfig: Configuration,
      delegated: Option[Configuration],
      report: UpdateReport
  ): Configuration = {
    val defined = report.allConfigurations.toSet
    val search = map(thisConfig) +: (delegated.toList ++ Seq(Compile, Configurations.Default))
    def notFound =
      sys.error(
        "Configuration to use for managed classpath must be explicitly defined when default configurations are not present."
      )
    search find { c =>
      defined contains ConfigRef(c.name)
    } getOrElse notFound
  }

  def packaged(
      pkgTasks: Seq[TaskKey[HashedVirtualFileRef]]
  ): Initialize[Task[Map[Artifact, HashedVirtualFileRef]]] =
    enabledOnly(packagedArtifact.toSettingKey, pkgTasks).apply(_.join.map(_.toMap))

  def artifactDefs(pkgTasks: Seq[TaskKey[HashedVirtualFileRef]]): Initialize[Seq[Artifact]] =
    enabledOnly(artifact, pkgTasks)

  def enabledOnly[T](
      key: SettingKey[T],
      pkgTasks: Seq[TaskKey[HashedVirtualFileRef]]
  ): Initialize[Seq[T]] =
    (forallIn(key, pkgTasks) zipWith forallIn(publishArtifact, pkgTasks))(_ zip _ collect {
      case (a, true) => a
    })

  def forallIn[T](
      key: Scoped.ScopingSetting[SettingKey[T]], // should be just SettingKey[T] (mea culpa)
      pkgTasks: Seq[TaskKey[_]],
  ): Initialize[Seq[T]] =
    pkgTasks.map(pkg => (pkg.scope / pkg / key)).join

  private[this] def publishGlobalDefaults =
    Defaults.globalDefaults(
      Seq(
        publishMavenStyle :== true,
        sbtPluginPublishLegacyMavenStyle := true,
        publishArtifact :== true,
        (Test / publishArtifact) :== false
      )
    )

  private lazy val publishSbtPluginMavenStyle = Def.task(sbtPlugin.value && publishMavenStyle.value)
  private lazy val packagedDefaultArtifacts = packaged(defaultArtifactTasks)
  private lazy val emptyArtifacts = Def.task(Map.empty[Artifact, File])

  val jvmPublishSettings: Seq[Setting[_]] = Seq(
    artifacts := artifactDefs(defaultArtifactTasks).value,
    packagedArtifacts := Def
      .ifS(publishSbtPluginMavenStyle)(mavenArtifactsOfSbtPlugin)(packagedDefaultArtifacts)
      .value,
    // publishLocal needs legacy artifacts (see https://github.com/sbt/sbt/issues/7285)
    publishLocal / packagedArtifacts ++= {
      if (sbtPlugin.value && !sbtPluginPublishLegacyMavenStyle.value) {
        packagedDefaultArtifacts.value
      } else Map.empty[Artifact, File]
    }
  ) ++ RemoteCache.projectSettings

  /**
   * Produces the Maven-compatible artifacts of an sbt plugin.
   * It adds the sbt-cross version suffix into the artifact names, and it generates a
   * valid POM file, that is a POM file that Maven can resolve.
   */
  private def mavenArtifactsOfSbtPlugin: Def.Initialize[Task[Map[Artifact, File]]] =
    Def.task {
      val crossVersion = sbtCrossVersion.value
      val legacyArtifact = (makePom / artifact).value
      val pom = makeMavenPomOfSbtPlugin.value
      val legacyPackages = packaged(defaultPackages).value

      def addSuffix(a: Artifact): Artifact = a.withName(crossVersion(a.name))
      def copyArtifact(artifact: Artifact, file: File): (Artifact, File) = {
        val nameWithSuffix = crossVersion(artifact.name)
        val targetFile =
          new File(file.getParentFile, file.name.replace(artifact.name, nameWithSuffix))
        IO.copyFile(file, targetFile)
        artifact.withName(nameWithSuffix) -> targetFile
      }
      val packages = legacyPackages.map { case (artifact, file) => copyArtifact(artifact, file) }
      val legacyPackagedArtifacts = Def
        .ifS(sbtPluginPublishLegacyMavenStyle.toTask)(packagedDefaultArtifacts)(emptyArtifacts)
        .value
      packages + (addSuffix(legacyArtifact) -> pom) ++ legacyPackagedArtifacts
    }

  private def sbtCrossVersion: Def.Initialize[String => String] = Def.setting {
    val sbtV = (pluginCrossBuild / sbtBinaryVersion).value
    val scalaV = scalaBinaryVersion.value
    name => name + s"_${scalaV}_$sbtV"
  }

  /**
   * Generates a POM file that Maven can resolve.
   * It appends the sbt cross version into all artifactIds of sbt plugins
   * (the main one and the dependencies).
   */
  private def makeMavenPomOfSbtPlugin: Def.Initialize[Task[File]] = Def.task {
    val config = makePomConfiguration.value
    val nameWithCross = sbtCrossVersion.value(artifact.value.name)
    val version = Keys.version.value
    val pomFile = config.file.get.getParentFile / s"$nameWithCross-$version.pom"
    val publisher = Keys.publisher.value
    val ivySbt = Keys.ivySbt.value
    val module = new ivySbt.Module(moduleSettings.value, appendSbtCrossVersion = true)
    publisher.makePomFile(module, config.withFile(pomFile), streams.value.log)
    pomFile
  }

  val ivyPublishSettings: Seq[Setting[_]] = publishGlobalDefaults ++ Seq(
    artifacts :== Nil,
    packagedArtifacts :== Map.empty,
    makePom := {
      val converter = fileConverter.value
      val config = makePomConfiguration.value
      val publisher = Keys.publisher.value
      publisher.makePomFile(ivyModule.value, config, streams.value.log)
      converter.toVirtualFile(config.file.get.toPath())
    },
    (makePom / packagedArtifact) := ((makePom / artifact).value -> makePom.value),
    deliver := deliverTask(makeIvyXmlConfiguration).value,
    deliverLocal := deliverTask(makeIvyXmlLocalConfiguration).value,
    makeIvyXml := deliverTask(makeIvyXmlConfiguration).value,
    publish := publishOrSkip(publishConfiguration, publish / skip).value,
    publishLocal := publishOrSkip(publishLocalConfiguration, publishLocal / skip).value,
    publishM2 := publishOrSkip(publishM2Configuration, publishM2 / skip).value
  )

  private[this] def baseGlobalDefaults =
    Defaults.globalDefaults(
      Seq(
        conflictWarning :== ConflictWarning.default("global"),
        evictionWarningOptions := EvictionWarningOptions.default,
        compatibilityWarningOptions :== CompatibilityWarningOptions.default,
        homepage :== None,
        startYear :== None,
        licenses :== Nil,
        developers :== Nil,
        scmInfo :== None,
        offline :== SysProp.offline,
        defaultConfiguration :== Some(Configurations.Compile),
        dependencyOverrides :== Vector.empty,
        libraryDependencies :== Nil,
        libraryDependencySchemes :== Nil,
        evictionErrorLevel :== Level.Error,
        assumedEvictionErrorLevel :== Level.Info,
        assumedVersionScheme :== VersionScheme.Always,
        assumedVersionSchemeJava :== VersionScheme.Always,
        excludeDependencies :== Nil,
        ivyLoggingLevel := ( // This will suppress "Resolving..." logs on Jenkins and Travis.
          if (insideCI.value)
            UpdateLogging.Quiet
          else UpdateLogging.Default
        ),
        ivyXML :== NodeSeq.Empty,
        ivyValidate :== false,
        moduleConfigurations :== Nil,
        publishTo :== None,
        resolvers :== Vector.empty,
        includePluginResolvers :== false,
        useJCenter :== false,
        retrievePattern :== Resolver.defaultRetrievePattern,
        transitiveClassifiers :== Seq(SourceClassifier, DocClassifier),
        sourceArtifactTypes :== Artifact.DefaultSourceTypes.toVector,
        docArtifactTypes :== Artifact.DefaultDocTypes.toVector,
        cleanKeepFiles :== Nil,
        cleanKeepGlobs := {
          val base = appConfiguration.value.baseDirectory.getCanonicalFile
          val dirs = BuildPaths
            .globalLoggingStandard(base) :: BuildPaths.globalTaskDirectoryStandard(base) :: Nil
          dirs.flatMap(d => Glob(d) :: Glob(d, RecursiveGlob) :: Nil)
        },
        fileOutputs :== Nil,
        sbtDependency := {
          val app = appConfiguration.value
          val id = app.provider.id
          val scalaVersion = app.provider.scalaProvider.version
          val binVersion = binaryScalaVersion(scalaVersion)
          val cross = id.crossVersionedValue match {
            case CrossValue.Disabled => Disabled()
            case CrossValue.Full     => CrossVersion.binary
            case CrossValue.Binary   => CrossVersion.full
          }
          val base = ModuleID(id.groupID, id.name, sbtVersion.value)
            .withCrossVersion(cross)
            .platform(Platform.jvm)
          CrossVersion(scalaVersion, binVersion)(base).withCrossVersion(Disabled())
        },
        shellPrompt := sbt.internal.ui.UITask.NoShellPrompt,
        colorShellPrompt := { (c, s) =>
          shellPrompt.value match {
            case sbt.internal.ui.UITask.NoShellPrompt => shellPromptFromState(c)(s)
            case p                                    => p(s)
          }
        },
        dynamicDependency := { (): Unit },
        transitiveClasspathDependency := { (): Unit },
        transitiveDynamicInputs :== Nil,
      )
    )

  val ivyBaseSettings: Seq[Setting[_]] = baseGlobalDefaults ++ sbtClassifiersTasks ++ Seq(
    conflictWarning := conflictWarning.value.copy(label = Reference.display(thisProjectRef.value)),
    unmanagedBase := baseDirectory.value / "lib",
    normalizedName := Project.normalizeModuleID(name.value),
    isSnapshot := (isSnapshot or version(_ endsWith "-SNAPSHOT")).value,
    description := (description or name).value,
    organization := (organization or normalizedName).value,
    organizationName := (organizationName or organization).value,
    organizationHomepage := (organizationHomepage or homepage).value,
    projectInfo := ModuleInfo(
      name.value,
      description.value,
      homepage.value,
      startYear.value,
      licenses.value.toVector,
      organizationName.value,
      organizationHomepage.value,
      scmInfo.value,
      developers.value.toVector
    ),
    overrideBuildResolvers := appConfiguration(isOverrideRepositories).value,
    externalResolvers := ((
      externalResolvers.?.value,
      resolvers.value,
      appResolvers.value,
      useJCenter.value
    ) match {
      case (Some(delegated), Seq(), _, _) => delegated
      case (_, rs, Some(ars), _)          => ars ++ rs
      case (_, rs, _, uj) => Resolver.combineDefaultResolvers(rs.toVector, uj, mavenCentral = true)
    }),
    appResolvers := {
      val ac = appConfiguration.value
      val uj = useJCenter.value
      appRepositories(ac) map { ars =>
        val useMavenCentral = ars contains Resolver.DefaultMavenRepository
        Resolver.reorganizeAppResolvers(ars, uj, useMavenCentral)
      }
    },
    bootResolvers := {
      (appConfiguration map bootRepositories).value
    },
    fullResolvers :=
      (Def.task {
        val proj = projectResolver.value
        val rs = externalResolvers.value
        def pluginResolvers: Vector[Resolver] =
          buildStructure.value
            .units(thisProjectRef.value.build)
            .unit
            .plugins
            .pluginData
            .resolvers
            .getOrElse(Vector.empty)
        val pr =
          if (includePluginResolvers.value) pluginResolvers
          else Vector.empty
        bootResolvers.value match {
          case Some(repos) if overrideBuildResolvers.value => proj +: repos
          case _ =>
            val base = if (sbtPlugin.value) sbtResolvers.value ++ rs ++ pr else rs ++ pr
            (proj +: base).distinct
        }
      }).value,
    moduleName := normalizedName.value,
    outputPath := {
      val p = platform.value
      val m = moduleName.value
      val sv = scalaVersion.value
      s"$p/scala-$sv/$m"
    },
    ivyPaths := IvyPaths(
      baseDirectory.value.toString,
      bootIvyHome(appConfiguration.value).map(_.toString)
    ),
    csrCacheDirectory := {
      val old = csrCacheDirectory.value
      val ac = appConfiguration.value
      val ip = ivyPaths.value
      // if ivyPaths is customized, create coursier-cache directory in it
      if (useCoursier.value) {
        val defaultIvyCache = bootIvyHome(ac)
        if (old != LMCoursier.defaultCacheLocation) old
        else if (ip.ivyHome == defaultIvyCache) old
        else
          ip.ivyHome match {
            case Some(home) => new File(home) / "coursier-cache"
            case _          => old
          }
      } else Classpaths.dummyCoursierDirectory(ac)
    },
    dependencyCacheDirectory := {
      val st = state.value
      BuildPaths.getDependencyDirectory(st, BuildPaths.getGlobalBase(st))
    },
    otherResolvers := Resolver.publishMavenLocal +: publishTo.value.toVector,
    projectResolver := projectResolverTask.value,
    projectDependencies := projectDependenciesTask.value,
    // TODO - Is this the appropriate split?  Ivy defines this simply as
    //        just project + library, while the JVM plugin will define it as
    //        having the additional sbtPlugin + autoScala magikz.
    allDependencies := {
      projectDependencies.value ++ libraryDependencies.value
    },
    allExcludeDependencies := excludeDependencies.value,
    scalaModuleInfo := (scalaModuleInfo or (
      Def.setting {
        Option(
          ScalaModuleInfo(
            (update / scalaVersion).value,
            (update / scalaBinaryVersion).value,
            Vector.empty,
            filterImplicit = false,
            checkExplicit = true,
            overrideScalaVersion = true
          ).withScalaOrganization(scalaOrganization.value)
            .withScalaArtifacts(scalaArtifacts.value.toVector)
            .withPlatform(platform.?.value)
        )
      }
    )).value,
    makePom / artifactPath := artifactPathSetting((makePom / artifact)).value,
    makePom / publishArtifact := publishMavenStyle.value && publishArtifact.value,
    makePom / artifact := Artifact.pom(moduleName.value),
    projectID := defaultProjectID.value,
    projectID := pluginProjectID.value,
    projectDescriptors := depMap.value,
    updateConfiguration := {
      // Tell the UpdateConfiguration which artifact types are special (for sources and javadocs)
      val specialArtifactTypes = sourceArtifactTypes.value.toSet union docArtifactTypes.value.toSet
      // By default, to retrieve all types *but* these (it's assumed that everything else is binary/resource)
      UpdateConfiguration()
        .withRetrieveManaged(retrieveConfiguration.value)
        .withLogging(ivyLoggingLevel.value)
        .withArtifactFilter(ArtifactTypeFilter.forbid(specialArtifactTypes))
        .withOffline(offline.value)
    },
    retrieveConfiguration := {
      if (retrieveManaged.value)
        Some(
          RetrieveConfiguration()
            .withRetrieveDirectory(managedDirectory.value)
            .withOutputPattern(retrievePattern.value)
            .withSync(retrieveManagedSync.value)
            .withConfigurationsToRetrieve(configurationsToRetrieve.value map { _.toVector })
        )
      else None
    },
    dependencyResolution := dependencyResolutionTask.value,
    publisher := IvyPublisher(ivyConfiguration.value),
    ivyConfiguration := mkIvyConfiguration.value,
    ivyConfigurations := {
      val confs = thisProject.value.configurations
      (confs ++ confs.map(internalConfigurationMap.value) ++ (if (autoCompilerPlugins.value)
                                                                CompilerPlugin :: Nil
                                                              else Nil)).distinct
    },
    ivyConfigurations ++= Configurations.auxiliary,
    ivyConfigurations ++= {
      if (managedScalaInstance.value && scalaHome.value.isEmpty)
        Configurations.ScalaTool :: Configurations.ScalaDocTool :: Nil
      else Nil
    },
    // Coursier needs these
    ivyConfigurations := {
      val confs = ivyConfigurations.value
      val names = confs.map(_.name).toSet
      val extraSources =
        if (names("sources"))
          None
        else
          Some(
            Configuration.of(
              id = "Sources",
              name = "sources",
              description = "",
              isPublic = true,
              extendsConfigs = Vector.empty,
              transitive = false
            )
          )

      val extraDocs =
        if (names("docs"))
          None
        else
          Some(
            Configuration.of(
              id = "Docs",
              name = "docs",
              description = "",
              isPublic = true,
              extendsConfigs = Vector.empty,
              transitive = false
            )
          )

      val use = useCoursier.value
      if (use) confs ++ extraSources.toSeq ++ extraDocs.toSeq
      else confs
    },
    moduleSettings := moduleSettings0.value,
    makePomConfiguration := {
      val converter = fileConverter.value
      val out = converter.toPath((makePom / artifactPath).value)
      MakePomConfiguration()
        .withFile(out.toFile())
        .withModuleInfo(projectInfo.value)
        .withExtra(pomExtra.value)
        .withProcess(pomPostProcess.value)
        .withFilterRepositories(pomIncludeRepository.value)
        .withAllRepositories(pomAllRepositories.value)
        .withConfigurations(Configurations.defaultMavenConfigurations)
    },
    makeIvyXmlConfiguration := {
      makeIvyXmlConfig(
        publishMavenStyle.value,
        sbt.Classpaths.deliverPattern(target.value),
        if (isSnapshot.value) "integration" else "release",
        ivyConfigurations.value.map(c => ConfigRef(c.name)).toVector,
        (publish / checksums).value.toVector,
        ivyLoggingLevel.value,
        isSnapshot.value
      )
    },
    publishConfiguration := {
      val s = streams.value
      val vs = versionScheme.value
      if (vs.isEmpty)
        s.log.warn(
          s"""versionScheme setting is empty; set `ThisBuild / versionScheme := Some("early-semver")`, `Some("semver-spec")` or `Some("pvp")`
             |so tooling can use it for eviction errors etc - https://www.scala-sbt.org/1.x/docs/Publishing.html""".stripMargin
        )
      else ()
      val converter = fileConverter.value
      val artifacts = (publish / packagedArtifacts).value.toVector.map { (a, vf) =>
        a -> converter.toPath(vf).toFile
      }
      publishConfig(
        publishMavenStyle.value,
        deliverPattern(target.value),
        if (isSnapshot.value) "integration" else "release",
        ivyConfigurations.value.map(c => ConfigRef(c.name)).toVector,
        artifacts,
        (publish / checksums).value.toVector,
        getPublishTo(publishTo.value).name,
        ivyLoggingLevel.value,
        isSnapshot.value
      )
    },
    makeIvyXmlLocalConfiguration := {
      makeIvyXmlConfig(
        false, // publishMavenStyle.value,
        sbt.Classpaths.deliverPattern(target.value),
        if (isSnapshot.value) "integration" else "release",
        ivyConfigurations.value.map(c => ConfigRef(c.name)).toVector,
        (publish / checksums).value.toVector,
        ivyLoggingLevel.value,
        isSnapshot.value,
        optResolverName = Some("local")
      )
    },
    publishLocalConfiguration := {
      val converter = fileConverter.value
      val artifacts = (publishLocal / packagedArtifacts).value.toVector.map { (a, vf) =>
        a -> converter.toPath(vf).toFile
      }
      publishConfig(
        false, // publishMavenStyle.value,
        deliverPattern(target.value),
        if (isSnapshot.value) "integration" else "release",
        ivyConfigurations.value.map(c => ConfigRef(c.name)).toVector,
        artifacts,
        (publishLocal / checksums).value.toVector,
        logging = ivyLoggingLevel.value,
        overwrite = isSnapshot.value
      )
    },
    publishM2Configuration := {
      val converter = fileConverter.value
      val artifacts = (publishM2 / packagedArtifacts).value.toVector.map { (a, vf) =>
        a -> converter.toPath(vf).toFile
      }
      publishConfig(
        true,
        deliverPattern(target.value),
        if (isSnapshot.value) "integration" else "release",
        ivyConfigurations.value.map(c => ConfigRef(c.name)).toVector,
        artifacts,
        checksums = (publishM2 / checksums).value.toVector,
        resolverName = Resolver.publishMavenLocal.name,
        logging = ivyLoggingLevel.value,
        overwrite = isSnapshot.value
      )
    },
    ivySbt := ivySbt0.value,
    ivyModule := { val is = ivySbt.value; new is.Module(moduleSettings.value) },
    allCredentials := LMCoursier.allCredentialsTask.value,
    transitiveUpdate := transitiveUpdateTask.value,
    updateCacheName := {
      val binVersion = scalaBinaryVersion.value
      val suffix = if (crossPaths.value) s"_$binVersion" else ""
      s"update_cache$suffix"
    },
    dependencyPositions := dependencyPositionsTask.value,
    update / unresolvedWarningConfiguration := UnresolvedWarningConfiguration(
      dependencyPositions.value
    ),
    updateFull := (updateTask.tag(Tags.Update, Tags.Network)).value,
    update := (updateWithoutDetails("update").tag(Tags.Update, Tags.Network)).value,
    update := {
      val report = update.value
      val log = streams.value.log
      ConflictWarning(conflictWarning.value, report, log)
      report
    },
    update / evictionWarningOptions := evictionWarningOptions.value,
    evicted / evictionWarningOptions := EvictionWarningOptions.full,
    evicted := {
      import ShowLines._
      val report = (updateTask.tag(Tags.Update, Tags.Network)).value
      val log = streams.value.log
      val ew =
        EvictionWarning(ivyModule.value, (evicted / evictionWarningOptions).value, report)
      ew.lines foreach { log.warn(_) }
      ew.infoAllTheThings foreach { log.info(_) }
      ew
    },
  ) ++
    inTask(updateClassifiers)(
      Seq(
        classifiersModule := {
          implicit val key = (m: ModuleID) => (m.organization, m.name, m.revision)
          val projectDeps = projectDependencies.value.iterator.map(key).toSet
          val externalModules = update.value.allModules.filterNot(m => projectDeps contains key(m))
          GetClassifiersModule(
            projectID.value,
            None,
            externalModules,
            ivyConfigurations.value.toVector,
            transitiveClassifiers.value.toVector
          )
        },
        dependencyResolution := dependencyResolutionTask.value,
        csrConfiguration := LMCoursier.updateClassifierConfigurationTask.value,
        TaskGlobal / updateClassifiers := LibraryManagement.updateClassifiersTask.value,
      )
    ) ++ Seq(
      csrProject := CoursierInputsTasks.coursierProjectTask.value,
      csrConfiguration := LMCoursier.coursierConfigurationTask.value,
      csrResolvers := CoursierRepositoriesTasks.coursierResolversTask(fullResolvers).value,
      csrRecursiveResolvers := CoursierRepositoriesTasks.coursierRecursiveResolversTask.value,
      csrSbtResolvers := CoursierRepositoriesTasks.coursierSbtResolversTask.value,
      csrInterProjectDependencies := CoursierInputsTasks.coursierInterProjectDependenciesTask.value,
      csrExtraProjects := CoursierInputsTasks.coursierExtraProjectsTask.value,
      csrFallbackDependencies := CoursierInputsTasks.coursierFallbackDependenciesTask.value,
    ) ++
    IvyXml.generateIvyXmlSettings() ++
    LMCoursier.publicationsSetting(Seq(Compile, Test).map(c => c -> CConfiguration(c.name)))

  val jvmBaseSettings: Seq[Setting[_]] = Seq(
    libraryDependencies ++= autoLibraryDependency(
      autoScalaLibrary.value && scalaHome.value.isEmpty && managedScalaInstance.value,
      sbtPlugin.value,
      scalaOrganization.value,
      scalaVersion.value
    ),
    // Override the default to handle mixing in the sbtPlugin + scala dependencies.
    allDependencies := {
      val base = projectDependencies.value ++ libraryDependencies.value
      val isPlugin = sbtPlugin.value
      val sbtdeps =
        (pluginCrossBuild / sbtDependency).value.withConfigurations(Some(Provided.name))
      val pluginAdjust =
        if (isPlugin) sbtdeps +: base
        else base
      val sbtOrg = scalaOrganization.value
      val version = scalaVersion.value
      val extResolvers = externalResolvers.value
      val isScala3M123 = ScalaArtifacts.isScala3M123(version)
      val allToolDeps =
        if (
          scalaHome.value.isDefined || scalaModuleInfo.value.isEmpty || !managedScalaInstance.value
        )
          Nil
        else if (!isScala3M123 || extResolvers.contains(Resolver.JCenterRepository)) {
          ScalaArtifacts.toolDependencies(sbtOrg, version) ++
            ScalaArtifacts.docToolDependencies(sbtOrg, version)
        } else ScalaArtifacts.toolDependencies(sbtOrg, version)
      allToolDeps.map(_.platform(Platform.jvm)) ++ pluginAdjust
    },
    // in case of meta build, exclude all sbt modules from the dependency graph, so we can use the sbt resolved by the launcher
    allExcludeDependencies := {
      val sbtdeps = sbtDependency.value
      val isMeta = isMetaBuild.value
      val force = reresolveSbtArtifacts.value
      val excludes = excludeDependencies.value
      val o = sbtdeps.organization
      val sbtModulesExcludes = Vector[ExclusionRule](
        o % "sbt",
        o %% "scripted-plugin",
        o %% "librarymanagement-core",
        o %% "librarymanagement-ivy",
        o %% "util-logging",
        o %% "util-position",
        o %% "io"
      )
      if (isMeta && !force) excludes.toVector ++ sbtModulesExcludes
      else excludes
    },
    dependencyOverrides ++= {
      val isPlugin = sbtPlugin.value
      val app = appConfiguration.value
      val id = app.provider.id
      val sv = (pluginCrossBuild / sbtVersion).value
      val base = ModuleID(id.groupID, "scripted-plugin", sv).withCrossVersion(CrossVersion.binary)
      if (isPlugin) Seq(base)
      else Seq()
    }
  )

  def warnResolversConflict(ress: Seq[Resolver], log: Logger): Unit = {
    val resset = ress.toSet
    for ((name, r) <- resset groupBy (_.name) if r.size > 1) {
      log.warn(
        "Multiple resolvers having different access mechanism configured with same name '" + name + "'. To avoid conflict, Remove duplicate project resolvers (`resolvers`) or rename publishing resolver (`publishTo`)."
      )
    }
  }

  private[sbt] def errorInsecureProtocol(ress: Seq[Resolver], log: Logger): Unit = {
    val bad = !ress.forall(!_.validateProtocol(log))
    if (bad) {
      sys.error("insecure protocol is unsupported")
    }
  }
  // this warns about .from("http:/...") in ModuleID
  private[sbt] def errorInsecureProtocolInModules(mods: Seq[ModuleID], log: Logger): Unit = {
    val artifacts = mods.flatMap(_.explicitArtifacts.toSeq)
    val bad = !artifacts.forall(!_.validateProtocol(log))
    if (bad) {
      sys.error("insecure protocol is unsupported")
    }
  }

  private[sbt] def defaultProjectID: Initialize[ModuleID] = Def.setting {
    val p0 = ModuleID(organization.value, moduleName.value, version.value)
      .cross((projectID / crossVersion).value)
      .artifacts(artifacts.value: _*)
    val p1 = apiURL.value match {
      case Some(u) => p0.extra(SbtPomExtraProperties.POM_API_KEY -> u.toExternalForm)
      case _       => p0
    }
    val p2 = versionScheme.value match {
      case Some(x) =>
        VersionSchemes.validateScheme(x)
        p1.extra(SbtPomExtraProperties.VERSION_SCHEME_KEY -> x)
      case _ => p1
    }
    val p3 = releaseNotesURL.value match {
      case Some(u) =>
        p2.extra(SbtPomExtraProperties.POM_RELEASE_NOTES_KEY -> u.toExternalForm)
      case _ => p2
    }
    p3
  }
  def pluginProjectID: Initialize[ModuleID] =
    Def.setting {
      if (sbtPlugin.value)
        sbtPluginExtra(
          projectID.value,
          (pluginCrossBuild / sbtBinaryVersion).value,
          (pluginCrossBuild / scalaBinaryVersion).value
        )
      else projectID.value
    }
  private[sbt] def ivySbt0: Initialize[Task[IvySbt]] =
    Def.task {
      Credentials.register(credentials.value, streams.value.log)
      new IvySbt(ivyConfiguration.value)
    }
  def moduleSettings0: Initialize[Task[ModuleSettings]] = Def.task {
    val deps = allDependencies.value.toVector
    errorInsecureProtocolInModules(deps, streams.value.log)
    ModuleDescriptorConfiguration(projectID.value, projectInfo.value)
      .withValidate(ivyValidate.value)
      .withScalaModuleInfo(scalaModuleInfo.value)
      .withDependencies(deps)
      .withOverrides(dependencyOverrides.value.toVector)
      .withExcludes(allExcludeDependencies.value.toVector)
      .withIvyXML(ivyXML.value)
      .withConfigurations(ivyConfigurations.value.toVector)
      .withDefaultConfiguration(defaultConfiguration.value)
      .withConflictManager(conflictManager.value)
  }

  private[this] def sbtClassifiersGlobalDefaults =
    Defaults.globalDefaults(
      Seq(
        (updateSbtClassifiers / transitiveClassifiers) ~= (_.filter(_ != DocClassifier))
      )
    )
  def sbtClassifiersTasks =
    sbtClassifiersGlobalDefaults ++
      inTask(updateSbtClassifiers)(
        Seq(
          externalResolvers := {
            val boot = bootResolvers.value
            val explicit = buildStructure.value
              .units(thisProjectRef.value.build)
              .unit
              .plugins
              .pluginData
              .resolvers
            explicit orElse boot getOrElse externalResolvers.value
          },
          ivyConfiguration := InlineIvyConfiguration(
            lock = Option(lock(appConfiguration.value)),
            log = Option(streams.value.log),
            updateOptions = UpdateOptions(),
            paths = Option(ivyPaths.value),
            resolvers = externalResolvers.value.toVector,
            otherResolvers = Vector.empty,
            moduleConfigurations = Vector.empty,
            checksums = checksums.value.toVector,
            managedChecksums = false,
            resolutionCacheDir = Some(target.value / "resolution-cache"),
          ),
          ivySbt := ivySbt0.value,
          classifiersModule := classifiersModuleTask.value,
          // Redefine scalaVersion and scalaBinaryVersion specifically for the dependency graph used for updateSbtClassifiers task.
          // to fix https://github.com/sbt/sbt/issues/2686
          scalaVersion := appConfiguration.value.provider.scalaProvider.version,
          scalaBinaryVersion := binaryScalaVersion(scalaVersion.value),
          scalaOrganization := ScalaArtifacts.Organization,
          scalaModuleInfo := {
            Some(
              ScalaModuleInfo(
                scalaVersion.value,
                scalaBinaryVersion.value,
                Vector(),
                checkExplicit = false,
                filterImplicit = false,
                overrideScalaVersion = true
              ).withScalaOrganization(scalaOrganization.value)
            )
          },
          dependencyResolution := dependencyResolutionTask.value,
          csrConfiguration := LMCoursier.updateSbtClassifierConfigurationTask.value,
          (TaskGlobal / updateSbtClassifiers) := (Def.task {
            val lm = dependencyResolution.value
            val s = streams.value
            val is = ivySbt.value
            val mod = classifiersModule.value
            val updateConfig0 = updateConfiguration.value
            val updateConfig = updateConfig0
              .withMetadataDirectory(dependencyCacheDirectory.value)
              .withArtifactFilter(
                updateConfig0.artifactFilter.map(af => af.withInverted(!af.inverted))
              )
            val app = appConfiguration.value
            val srcTypes = sourceArtifactTypes.value
            val docTypes = docArtifactTypes.value
            val log = s.log
            val out = is.withIvy(log)(_.getSettings.getDefaultIvyUserDir)
            val uwConfig = (update / unresolvedWarningConfiguration).value
            withExcludes(out, mod.classifiers, lock(app)) { excludes =>
              // val noExplicitCheck = ivy.map(_.withCheckExplicit(false))
              LibraryManagement.transitiveScratch(
                lm,
                "sbt",
                GetClassifiersConfiguration(
                  mod,
                  excludes.toVector,
                  updateConfig,
                  srcTypes.toVector,
                  docTypes.toVector
                ),
                uwConfig,
                log
              ) match {
                case Left(_)   => ???
                case Right(ur) => ur
              }
            }
          } tag (Tags.Update, Tags.Network)).value
        )
      ) ++
      inTask(scalaCompilerBridgeScope)(
        Seq(
          dependencyResolution := dependencyResolutionTask.value,
          csrConfiguration := LMCoursier.scalaCompilerBridgeConfigurationTask.value,
          csrResolvers :=
            CoursierRepositoriesTasks.coursierResolversTask(scalaCompilerBridgeResolvers).value,
          externalResolvers := scalaCompilerBridgeResolvers.value,
          ivyConfiguration := InlineIvyConfiguration(
            lock = Option(lock(appConfiguration.value)),
            log = Option(streams.value.log),
            updateOptions = UpdateOptions(),
            paths = Option(ivyPaths.value),
            resolvers = scalaCompilerBridgeResolvers.value.toVector,
            otherResolvers = Vector.empty,
            moduleConfigurations = Vector.empty,
            checksums = checksums.value.toVector,
            managedChecksums = false,
            resolutionCacheDir = Some(target.value / "bridge-resolution-cache"),
          )
        )
      ) ++ Seq(
        bootIvyConfiguration := (updateSbtClassifiers / ivyConfiguration).value,
        bootDependencyResolution := (updateSbtClassifiers / dependencyResolution).value,
        scalaCompilerBridgeResolvers := {
          val boot = bootResolvers.value
          val explicit = buildStructure.value
            .units(thisProjectRef.value.build)
            .unit
            .plugins
            .pluginData
            .resolvers
          val ext = externalResolvers.value.toVector
          // https://github.com/sbt/sbt/issues/4408
          val xs = (explicit, boot) match {
            case (Some(ex), Some(b)) => (ex.toVector ++ b.toVector).distinct
            case (Some(ex), None)    => ex.toVector
            case (None, Some(b))     => b.toVector
            case _                   => Vector()
          }
          (xs ++ ext).distinct
        },
        scalaCompilerBridgeDependencyResolution := (scalaCompilerBridgeScope / dependencyResolution).value
      )

  val moduleIdJsonKeyFormat: sjsonnew.JsonKeyFormat[ModuleID] =
    new sjsonnew.JsonKeyFormat[ModuleID] {
      import LibraryManagementCodec._
      import sjsonnew.support.scalajson.unsafe._
      val moduleIdFormat: JsonFormat[ModuleID] = implicitly[JsonFormat[ModuleID]]
      def write(key: ModuleID): String =
        CompactPrinter(Converter.toJsonUnsafe(key)(moduleIdFormat))
      def read(key: String): ModuleID =
        Converter.fromJsonUnsafe[ModuleID](Parser.parseUnsafe(key))(moduleIdFormat)
    }

  def classifiersModuleTask: Initialize[Task[GetClassifiersModule]] =
    Def.task {
      val classifiers = transitiveClassifiers.value
      val ref = thisProjectRef.value
      val unit = loadedBuild.value.units(ref.build).unit
      val converter = unit.converter
      val pluginClasspath = unit.plugins.fullClasspath.toVector
      val pluginJars = pluginClasspath.filter: x =>
        !Files.isDirectory(converter.toPath(x.data))
        // exclude directories: an approximation to whether they've been published
      val pluginIDs: Vector[ModuleID] = pluginJars.flatMap(_.get(moduleIDStr).map: str =>
        moduleIdJsonKeyFormat.read(str))
      GetClassifiersModule(
        projectID.value,
        // TODO: Should it be sbt's scalaModuleInfo?
        scalaModuleInfo.value,
        sbtDependency.value +: pluginIDs,
        // sbt is now on Maven Central, so this has changed from sbt 0.13.
        Vector(Configurations.Default) ++ Configurations.default,
        classifiers.toVector
      )
    }

  def deliverTask(config: TaskKey[PublishConfiguration]): Initialize[Task[File]] =
    Def.task {
      Def.unit(update.value)
      IvyActions.deliver(ivyModule.value, config.value, streams.value.log)
    }

  @deprecated("Use variant without delivery key", "1.1.1")
  def publishTask(
      config: TaskKey[PublishConfiguration],
      deliverKey: TaskKey[_],
  ): Initialize[Task[Unit]] =
    publishTask(config)

  private def logSkipPublish(log: Logger, ref: ProjectRef): Unit =
    log.debug(s"Skipping publish* for ${ref.project}")

  @deprecated("use publishOrSkip instead", "1.9.1")
  def publishTask(config: TaskKey[PublishConfiguration]): Initialize[Task[Unit]] = {
    val skipKey =
      if (config.key == publishLocalConfiguration.key) publishLocal / skip
      else publish / skip
    publishOrSkip(config, skipKey)
  }

  def publishOrSkip(
      config: TaskKey[PublishConfiguration],
      skip: TaskKey[Boolean]
  ): Initialize[Task[Unit]] =
    Def
      .taskIf {
        if (skip.value) {
          val log = streams.value.log
          val ref = thisProjectRef.value
          logSkipPublish(log, ref)
        } else {
          val conf = config.value
          val log = streams.value.log
          val module = ivyModule.value
          val publisherInterface = publisher.value
          publisherInterface.publish(module, conf, log)
        }
      }
      .tag(Tags.Publish, Tags.Network)

  def withExcludes(out: File, classifiers: Seq[String], lock: xsbti.GlobalLock)(
      f: Map[ModuleID, Vector[ConfigRef]] => UpdateReport
  ): UpdateReport = LibraryManagement.withExcludes(out, classifiers, lock)(f)

  /**
   * Substitute unmanaged jars for managed jars when the major.minor parts of
   * the version are the same for:
   *   1. The Scala version and the `scalaHome` (unmanaged) version are equal.
   *   2. The Scala version and the `declared` (managed) version are equal.
   *
   * Equality is weak, that is, no version qualifier is checked.
   */
  private def unmanagedJarsTask(scalaVersion: String, unmanagedVersion: String, jars: Seq[File]) = {
    (subVersion0: String) =>
      val scalaV = partialVersion(scalaVersion)
      val managedV = partialVersion(subVersion0)
      val unmanagedV = partialVersion(unmanagedVersion)
      (managedV, unmanagedV, scalaV) match {
        case (Some(mv), Some(uv), _) if mv == uv => jars
        case (Some(mv), _, Some(sv)) if mv == sv => jars
        case _                                   => Nil
      }
  }

  def updateTask: Initialize[Task[UpdateReport]] = updateTask0("updateFull", true, true)
  def updateWithoutDetails(label: String): Initialize[Task[UpdateReport]] =
    updateTask0(label, false, false)

  /**
   * cacheLabel - label to identify an update cache
   * includeCallers - include the caller information
   * includeDetails - include module reports for the evicted modules
   */
  private def updateTask0(
      cacheLabel: String,
      includeCallers: Boolean,
      includeDetails: Boolean
  ): Initialize[Task[UpdateReport]] =
    TupleWrap[
      (
          DependencyResolution,
          TaskStreams,
          UpdateConfiguration,
          Option[Level.Value],
          String,
          State,
          String,
          xsbti.AppConfiguration,
          Option[ScalaInstance],
          File,
          File,
          Seq[ScopedKey[_]],
          ScopedKey[_],
          Option[FiniteDuration],
          Boolean,
          ProjectRef,
          IvySbt#Module,
          String,
          Boolean,
          Seq[UpdateReport],
          UnresolvedWarningConfiguration,
          Level.Value,
          Seq[ModuleID],
          Level.Value,
          String,
          String,
          Boolean,
          CompatibilityWarningOptions,
      )
    ](
      dependencyResolution,
      streams,
      updateConfiguration.toTaskable,
      (update / logLevel).?.toTaskable,
      updateCacheName.toTaskable,
      state,
      scalaVersion.toTaskable,
      appConfiguration.toTaskable,
      Defaults.unmanagedScalaInstanceOnly.toTaskable,
      dependencyCacheDirectory.toTaskable,
      target.toTaskable,
      executionRoots.toTaskable,
      resolvedScoped.toTaskable,
      forceUpdatePeriod.toTaskable,
      sbtPlugin.toTaskable,
      thisProjectRef.toTaskable,
      ivyModule.toTaskable,
      scalaOrganization.toTaskable,
      (update / skip).toTaskable,
      transitiveUpdate.toTaskable,
      (update / unresolvedWarningConfiguration).toTaskable,
      evictionErrorLevel.toTaskable,
      libraryDependencySchemes.toTaskable,
      assumedEvictionErrorLevel.toTaskable,
      assumedVersionScheme.toTaskable,
      assumedVersionSchemeJava.toTaskable,
      publishMavenStyle.toTaskable,
      compatibilityWarningOptions.toTaskable,
    ).mapN {
      case (
            lm,
            s,
            conf,
            maybeUpdateLevel,
            ucn,
            state0,
            sv,
            ac,
            usiOnly,
            dcd,
            ct,
            er,
            rs,
            fup,
            isPlugin,
            thisRef,
            im,
            so,
            sk,
            tu,
            uwConfig,
            eel,
            lds,
            aeel,
            avs,
            avsj,
            mavenStyle,
            cwo,
          ) =>
        val cacheDirectory = ct / cacheLabel / ucn
        val cacheStoreFactory: CacheStoreFactory = {
          val factory =
            state0.get(Keys.cacheStoreFactoryFactory).getOrElse(InMemoryCacheStore.factory(0))
          factory(cacheDirectory.toPath)
        }

        val isRoot = er.contains(rs)
        val shouldForce = isRoot || {
          fup match
            case None => false
            case Some(period) =>
              val fullUpdateOutput = cacheDirectory / "output"
              val now = System.currentTimeMillis
              val diff = now - IO.getModifiedTimeOrZero(fullUpdateOutput)
              val elapsedDuration = new FiniteDuration(diff, TimeUnit.MILLISECONDS)
              fullUpdateOutput.exists() && elapsedDuration > period
        }

        val providedScalaJars: String => Seq[File] = {
          val scalaProvider = ac.provider.scalaProvider
          usiOnly match
            case Some(instance) =>
              unmanagedJarsTask(sv, instance.version, instance.allJars)
            case None =>
              (subVersion: String) =>
                if (scalaProvider.version == subVersion) scalaProvider.jars else Nil
        }
        val updateConf = {
          // Log captures log messages at all levels, except ivy logs.
          // Use full level when debug is enabled so that ivy logs are shown.
          import UpdateLogging.{ Default, DownloadOnly, Full }
          val conf1 = maybeUpdateLevel.orElse(state0.get(logLevel.key)) match {
            case Some(Level.Debug) if conf.logging == Default => conf.withLogging(logging = Full)
            case Some(_) if conf.logging == Default => conf.withLogging(logging = DownloadOnly)
            case _                                  => conf
          }

          // logical clock is folded into UpdateConfiguration
          conf1
            .withLogicalClock(LogicalClock(state0.hashCode))
            .withMetadataDirectory(dcd)
        }

        val extracted = Project.extract(state0)
        val label =
          if (isPlugin) Reference.display(thisRef)
          else Def.displayRelativeReference(extracted.currentRef, thisRef)

        LibraryManagement.cachedUpdate(
          // LM API
          lm = lm,
          // Ivy-free ModuleDescriptor
          module = im,
          cacheStoreFactory = cacheStoreFactory,
          label = label,
          updateConf,
          substituteScalaFiles(so, _)(providedScalaJars),
          skip = sk,
          force = shouldForce,
          depsUpdated = tu.exists(!_.stats.cached),
          uwConfig = uwConfig,
          evictionLevel = eel,
          versionSchemeOverrides = lds,
          assumedEvictionErrorLevel = aeel,
          assumedVersionScheme = avs,
          assumedVersionSchemeJava = avsj,
          mavenStyle = mavenStyle,
          compatWarning = cwo,
          includeCallers = includeCallers,
          includeDetails = includeDetails,
          log = s.log
        )
    }: @nowarn

  private[sbt] def dependencyPositionsTask: Initialize[Task[Map[ModuleID, SourcePosition]]] =
    Def.task {
      val projRef = thisProjectRef.value
      val st = state.value
      val s = streams.value
      val cacheStoreFactory = s.cacheStoreFactory sub updateCacheName.value
      import sbt.librarymanagement.LibraryManagementCodec._
      def modulePositions: Map[ModuleID, SourcePosition] =
        try {
          val extracted = (Project extract st)
          val sk = (projRef / Zero / Zero / libraryDependencies).scopedKey
          val empty = extracted.structure.data.set(sk.scope, sk.key, Nil)
          val settings = extracted.structure.settings filter { (s: Setting[_]) =>
            (s.key.key == libraryDependencies.key) &&
            (s.key.scope.project == Select(projRef))
          }
          Map(settings.asInstanceOf[Seq[Setting[Seq[ModuleID]]]].flatMap { s =>
            s.init.evaluate(empty) map { _ -> s.pos }
          }: _*)
        } catch {
          case NonFatal(_) => Map()
        }

      val outCacheStore = cacheStoreFactory make "output_dsp"
      val f = Tracked.inputChanged(cacheStoreFactory make "input_dsp") {
        (inChanged: Boolean, in: Seq[ModuleID]) =>
          given NoPositionFormat: JsonFormat[NoPosition.type] = asSingleton(NoPosition)
          given LinePositionFormat: IsoLList.Aux[LinePosition, String :*: Int :*: LNil] =
            LList.iso(
              { (l: LinePosition) =>
                ("path", l.path) :*: ("startLine", l.startLine) :*: LNil
              },
              { (in: String :*: Int :*: LNil) =>
                LinePosition(in.head, in.tail.head)
              }
            )
          given LineRangeFormat: IsoLList.Aux[LineRange, Int :*: Int :*: LNil] = LList.iso(
            { (l: LineRange) =>
              ("start", l.start) :*: ("end", l.end) :*: LNil
            },
            { (in: Int :*: Int :*: LNil) =>
              LineRange(in.head, in.tail.head)
            }
          )
          given RangePositionFormat: IsoLList.Aux[RangePosition, String :*: LineRange :*: LNil] =
            LList.iso(
              { (r: RangePosition) =>
                ("path", r.path) :*: ("range", r.range) :*: LNil
              },
              { (in: String :*: LineRange :*: LNil) =>
                RangePosition(in.head, in.tail.head)
              }
            )
          given SourcePositionFormat: JsonFormat[SourcePosition] =
            unionFormat3[SourcePosition, NoPosition.type, LinePosition, RangePosition]

          given midJsonKeyFmt: sjsonnew.JsonKeyFormat[ModuleID] = moduleIdJsonKeyFormat
          val outCache =
            Tracked.lastOutput[Seq[ModuleID], Map[ModuleID, SourcePosition]](outCacheStore) {
              case (_, Some(out)) if !inChanged => out
              case _                            => modulePositions
            }
          outCache(in)
      }
      f(libraryDependencies.value)
    }

  /*
    // can't cache deliver/publish easily since files involved are hidden behind patterns.  publish will be difficult to verify target-side anyway
    def cachedPublish(cacheFile: File)(g: (IvySbt#Module, PublishConfiguration) => Unit, module: IvySbt#Module, config: PublishConfiguration) => Unit =
    { case module :+: config :+: HNil =>
    /*	implicit val publishCache = publishIC
      val f = cached(cacheFile) { (conf: IvyConfiguration, settings: ModuleSettings, config: PublishConfiguration) =>*/
          g(module, config)
      /*}
      f(module.owner.configuration :+: module.moduleSettings :+: config :+: HNil)*/
    }*/

  def defaultRepositoryFilter: MavenRepository => Boolean = repo => !repo.root.startsWith("file:")

  def getPublishTo(repo: Option[Resolver]): Resolver =
    repo getOrElse sys.error("Repository for publishing is not specified.")

  def publishConfig(
      publishMavenStyle: Boolean,
      deliverIvyPattern: String,
      status: String,
      configurations: Vector[ConfigRef],
      artifacts: Vector[(Artifact, File)],
      checksums: Vector[String],
      resolverName: String = "local",
      logging: UpdateLogging = UpdateLogging.DownloadOnly,
      overwrite: Boolean = false
  ) =
    PublishConfiguration(
      publishMavenStyle,
      deliverIvyPattern,
      status,
      configurations,
      resolverName,
      artifacts,
      checksums,
      logging,
      overwrite
    )

  def makeIvyXmlConfig(
      publishMavenStyle: Boolean,
      deliverIvyPattern: String,
      status: String,
      configurations: Vector[ConfigRef],
      checksums: Vector[String],
      logging: sbt.librarymanagement.UpdateLogging = UpdateLogging.DownloadOnly,
      overwrite: Boolean = false,
      optResolverName: Option[String] = None
  ) =
    PublishConfiguration(
      publishMavenStyle,
      Some(deliverIvyPattern),
      Some(status),
      Some(configurations),
      optResolverName,
      Vector.empty,
      checksums,
      Some(logging),
      overwrite
    )

  def deliverPattern(outputPath: File): String =
    (outputPath / "[artifact]-[revision](-[classifier]).[ext]").absolutePath

  private[sbt] def isScala213(sv: String) = sv.startsWith("2.13.")

  private[sbt] def isScala2Scala3Sandwich(sbv1: String, sbv2: String): Boolean = {
    def compare(a: String, b: String): Boolean =
      a == "2.13" && (b.startsWith("0.") || b.startsWith("3"))
    compare(sbv1, sbv2) || compare(sbv2, sbv1)
  }

  def projectDependenciesTask: Initialize[Task[Seq[ModuleID]]] =
    Def.task {
      val sbv = scalaBinaryVersion.value
      val ref = thisProjectRef.value
      val data = settingsData.value
      val deps = buildDependencies.value
      deps.classpath(ref) flatMap { dep =>
        for {
          depProjId <- (dep.project / projectID).get(data)
          depSBV <- (dep.project / scalaBinaryVersion).get(data)
          depCross <- (dep.project / crossVersion).get(data)
        } yield {
          depCross match {
            case b: CrossVersion.Binary if isScala2Scala3Sandwich(sbv, depSBV) =>
              depProjId
                .withCrossVersion(CrossVersion.constant(b.prefix + depSBV))
                .withConfigurations(dep.configuration)
                .withExplicitArtifacts(Vector.empty)
            case _ =>
              depProjId.withConfigurations(dep.configuration).withExplicitArtifacts(Vector.empty)
          }
        }
      }
    }

  private[sbt] def depMap: Initialize[Task[Map[ModuleRevisionId, ModuleDescriptor]]] =
    import sbt.TupleSyntax.*
    (buildDependencies.toTaskable, thisProjectRef.toTaskable, settingsData, streams).flatMapN {
      case (bd, thisProj, data, s) =>
        depMap(bd.classpathTransitiveRefs(thisProj), data, s.log)
    }

  private[sbt] def depMap(
      projects: Seq[ProjectRef],
      data: Settings[Scope],
      log: Logger
  ): Task[Map[ModuleRevisionId, ModuleDescriptor]] =
    val ivyModules = projects.flatMap { proj =>
      (proj / ivyModule).get(data)
    }.join
    ivyModules.mapN { mod =>
      mod.map { _.dependencyMapping(log) }.toMap
    }

  def projectResolverTask: Initialize[Task[Resolver]] =
    projectDescriptors.map { m =>
      val resolver = new ProjectResolver(ProjectResolver.InterProject, m)
      new RawRepository(resolver, resolver.getName)
    }

  def makeProducts: Initialize[Task[Seq[File]]] = Def.task {
    val c = fileConverter.value
    val resources = copyResources.value.map(_._2).toSet
    val dir = classDirectory.value
    val rawJar = compileIncremental.value._2
    val rawJarPath = c.toPath(rawJar)
    // delete outdated files
    Path
      .allSubpaths(dir)
      .collect { case (f, _) if f.isFile() && !resources.contains(f) => f }
      .foreach(IO.delete)
    IO.unzip(rawJarPath.toFile, dir)
    IO.delete(dir / "META-INF" / "MANIFEST.MF")
    dir :: Nil
  }

  private[sbt] def makePickleProducts: Initialize[Task[Seq[VirtualFile]]] = Def.task {
    // This is a conditional task.
    if (earlyOutputPing.await.value) {
      // TODO: copyResources.value
      earlyOutput.value :: Nil
    } else {
      val c = fileConverter.value
      products.value map { (x: File) =>
        c.toVirtualFile(x.toPath)
      }
    }
  }

  def constructBuildDependencies: Initialize[BuildDependencies] =
    loadedBuild(lb => BuildUtil.dependencies(lb.units))

  @deprecated("not used", "1.4.0")
  def internalDependencies: Initialize[Task[Classpath]] =
    ClasspathImpl.internalDependencyClasspathTask

  def internalDependencyJarsTask: Initialize[Task[Classpath]] =
    ClasspathImpl.internalDependencyJarsTask
  def mkIvyConfiguration: Initialize[Task[InlineIvyConfiguration]] =
    Def.task {
      val (rs, other) = (fullResolvers.value.toVector, otherResolvers.value.toVector)
      val s = streams.value
      warnResolversConflict(rs ++: other, s.log)
      errorInsecureProtocol(rs ++: other, s.log)
      InlineIvyConfiguration()
        .withPaths(ivyPaths.value)
        .withResolvers(rs)
        .withOtherResolvers(other)
        .withModuleConfigurations(moduleConfigurations.value.toVector)
        .withLock(lock(appConfiguration.value))
        .withChecksums((update / checksums).value.toVector)
        .withResolutionCacheDir(target.value / "resolution-cache")
        .withUpdateOptions(updateOptions.value)
        .withLog(s.log)
    }

  def interSort(
      projectRef: ProjectRef,
      conf: Configuration,
      data: Settings[Scope],
      deps: BuildDependencies
  ): Seq[(ProjectRef, String)] = ClasspathImpl.interSort(projectRef, conf, data, deps)

  def interSortConfigurations(
      projectRef: ProjectRef,
      conf: Configuration,
      data: Settings[Scope],
      deps: BuildDependencies
  ): Seq[(ProjectRef, ConfigRef)] =
    interSort(projectRef, conf, data, deps).map { case (projectRef, configName) =>
      (projectRef, ConfigRef(configName))
    }

  def mapped(
      confString: Option[String],
      masterConfs: Seq[String],
      depConfs: Seq[String],
      default: String,
      defaultMapping: String
  ): String => Seq[String] =
    ClasspathImpl.mapped(confString, masterConfs, depConfs, default, defaultMapping)

  def parseMapping(
      confString: String,
      masterConfs: Seq[String],
      depConfs: Seq[String],
      default: String => Seq[String]
  ): String => Seq[String] =
    ClasspathImpl.parseMapping(confString, masterConfs, depConfs, default)

  def parseSingleMapping(
      masterConfs: Seq[String],
      depConfs: Seq[String],
      default: String => Seq[String]
  )(confString: String): String => Seq[String] =
    ClasspathImpl.parseSingleMapping(masterConfs, depConfs, default)(confString)

  def union[A, B](maps: Seq[A => Seq[B]]): A => Seq[B] =
    ClasspathImpl.union[A, B](maps)

  def parseList(s: String, allConfs: Seq[String]): Seq[String] =
    ClasspathImpl.parseList(s, allConfs)

  def replaceWildcard(allConfs: Seq[String])(conf: String): Seq[String] =
    ClasspathImpl.replaceWildcard(allConfs)(conf)

  def missingConfiguration(in: String, conf: String) =
    sys.error("Configuration '" + conf + "' not defined in '" + in + "'")
  def allConfigs(conf: Configuration): Seq[Configuration] = ClasspathImpl.allConfigs(conf)

  def getConfigurations(p: ResolvedReference, data: Settings[Scope]): Seq[Configuration] =
    ClasspathImpl.getConfigurations(p, data)
  def confOpt(configurations: Seq[Configuration], conf: String): Option[Configuration] =
    ClasspathImpl.confOpt(configurations, conf)

  def unmanagedLibs(dep: ResolvedReference, conf: String, data: Settings[Scope]): Task[Classpath] =
    ClasspathImpl.unmanagedLibs(dep, conf, data)

  def getClasspath(
      key: TaskKey[Classpath],
      dep: ResolvedReference,
      conf: String,
      data: Settings[Scope]
  ): Task[Classpath] =
    ClasspathImpl.getClasspath(key, dep, conf, data)

  def defaultConfigurationTask(p: ResolvedReference, data: Settings[Scope]): Configuration =
    flatten((p / defaultConfiguration) get data) getOrElse Configurations.Default

  def flatten[T](o: Option[Option[T]]): Option[T] = o flatMap idFun

  val sbtIvySnapshots: URLRepository = Resolver.sbtIvyRepo("snapshots")
  val typesafeReleases: URLRepository =
    Resolver.typesafeIvyRepo("releases").withName("typesafe-alt-ivy-releases")
  val sbtPluginReleases: URLRepository = Resolver.sbtPluginRepo("releases")
  val sbtMavenSnapshots: MavenRepository =
    MavenRepository("sbt-maven-snapshot", Resolver.SbtRepositoryRoot + "/" + "maven-snapshots/")

  def modifyForPlugin(plugin: Boolean, dep: ModuleID): ModuleID =
    if (plugin) dep.withConfigurations(Some(Provided.name)) else dep

  def autoLibraryDependency(
      auto: Boolean,
      plugin: Boolean,
      org: String,
      version: String
  ): Seq[ModuleID] =
    if (auto)
      modifyForPlugin(plugin, ScalaArtifacts.libraryDependency(org, version))
        .platform(Platform.jvm) :: Nil
    else
      Nil

  def addUnmanagedLibrary: Seq[Setting[_]] =
    Seq((Compile / unmanagedJars) ++= unmanagedScalaLibrary.value)

  def unmanagedScalaLibrary: Initialize[Task[Seq[HashedVirtualFileRef]]] =
    (Def.task { autoScalaLibrary.value && scalaHome.value.isDefined }).flatMapTask { case cond =>
      if cond then
        Def.task {
          val converter = fileConverter.value
          scalaInstance.value.libraryJars.toSeq
            .map(_.toPath)
            .map(converter.toVirtualFile)
        }
      else Def.task { Seq.empty[HashedVirtualFileRef] }
    }

  import DependencyFilter._
  def managedJars(
      config: Configuration,
      jarTypes: Set[String],
      up: UpdateReport,
      converter: FileConverter
  ): Classpath =
    up.filter(configurationFilter(config.name) && artifactFilter(`type` = jarTypes))
      .toSeq
      .map { case (_, module, art, file) =>
        val vf = converter.toVirtualFile(file.toPath())
        Attributed(vf)(
          Map(
            Keys.artifactStr -> RemoteCache.artifactToStr(art),
            Keys.moduleIDStr -> moduleIdJsonKeyFormat.write(module),
            Keys.configurationStr -> config.name,
          )
        )
      }
      .distinct

  def findUnmanagedJars(
      config: Configuration,
      base: File,
      filter: FileFilter,
      excl: FileFilter,
      converter: FileConverter,
  ): Classpath =
    given FileConverter = converter
    (base * (filter -- excl) +++ (base / config.name).descendantsExcept(filter, excl)).classpath

  def autoPlugins(
      report: UpdateReport,
      internalPluginClasspath: Seq[NioPath],
      isDotty: Boolean
  ): Seq[String] =
    import sbt.internal.inc.classpath.ClasspathUtil.compilerPlugins
    val pluginClasspath =
      report
        .matching(configurationFilter(CompilerPlugin.name))
        .map(_.toPath) ++ internalPluginClasspath
    val plugins = compilerPlugins(pluginClasspath, isDotty)
    plugins.map("-Xplugin:" + _.toAbsolutePath.toString).toSeq

  private[this] lazy val internalCompilerPluginClasspath: Initialize[Task[Classpath]] =
    (Def
      .task { (thisProjectRef.value, settingsData.value, buildDependencies.value, streams.value) })
      .flatMapTask { case (ref, data, deps, s) =>
        ClasspathImpl.internalDependenciesImplTask(
          ref,
          CompilerPlugin,
          CompilerPlugin,
          data,
          deps,
          TrackLevel.TrackAlways,
          s.log
        )
      }

  lazy val compilerPluginConfig = Seq(
    scalacOptions := {
      given FileConverter = fileConverter.value
      val options = scalacOptions.value
      val newPlugins = autoPlugins(
        update.value,
        internalCompilerPluginClasspath.value.files,
        ScalaInstance.isDotty(scalaVersion.value)
      )
      val existing = options.toSet
      if (autoCompilerPlugins.value) options ++ newPlugins.filterNot(existing) else options
    }
  )

  def substituteScalaFiles(scalaOrg: String, report: UpdateReport)(
      scalaJars: String => Seq[File]
  ): UpdateReport =
    report.substitute { (configuration, module, arts) =>
      if (module.organization == scalaOrg) {
        val jarName = module.name + ".jar"
        val replaceWith = scalaJars(module.revision).toVector
          .withFilter(_.getName == jarName)
          .map(f => (Artifact(f.getName.stripSuffix(".jar")), f))
        if (replaceWith.isEmpty) arts else replaceWith
      } else arts
    }

  // try/catch for supporting earlier launchers
  def bootIvyHome(app: xsbti.AppConfiguration): Option[File] =
    try {
      Option(app.provider.scalaProvider.launcher.ivyHome)
    } catch {
      case _: NoSuchMethodError => None
    }

  def bootChecksums(app: xsbti.AppConfiguration): Vector[String] =
    try {
      app.provider.scalaProvider.launcher.checksums.toVector
    } catch {
      case _: NoSuchMethodError => IvySbt.DefaultChecksums
    }

  def isOverrideRepositories(app: xsbti.AppConfiguration): Boolean =
    try app.provider.scalaProvider.launcher.isOverrideRepositories
    catch { case _: NoSuchMethodError => false }

  /** Loads the `appRepositories` configured for this launcher, if supported. */
  def appRepositories(app: xsbti.AppConfiguration): Option[Vector[Resolver]] =
    try {
      Some(app.provider.scalaProvider.launcher.appRepositories.toVector map bootRepository)
    } catch {
      case _: NoSuchMethodError => None
    }

  def bootRepositories(app: xsbti.AppConfiguration): Option[Vector[Resolver]] =
    try {
      Some(app.provider.scalaProvider.launcher.ivyRepositories.toVector map bootRepository)
    } catch {
      case _: NoSuchMethodError => None
    }

  // This is a place holder in case someone doesn't want to use Coursier
  private[sbt] def dummyCoursierDirectory(app: xsbti.AppConfiguration): File = {
    val base = app.baseDirectory.getCanonicalFile
    base / "target" / "coursier-temp"
  }

  private[this] def mavenCompatible(ivyRepo: xsbti.IvyRepository): Boolean =
    try {
      ivyRepo.mavenCompatible
    } catch { case _: NoSuchMethodError => false }

  private[this] def skipConsistencyCheck(ivyRepo: xsbti.IvyRepository): Boolean =
    try {
      ivyRepo.skipConsistencyCheck
    } catch { case _: NoSuchMethodError => false }

  private[this] def descriptorOptional(ivyRepo: xsbti.IvyRepository): Boolean =
    try {
      ivyRepo.descriptorOptional
    } catch { case _: NoSuchMethodError => false }

  // for forward-compatibility with launcher.jar prior to 1.3.11
  private[this] def mavenRepoAllowInsecureProtocol(mavenRepo: xsbti.MavenRepository): Boolean =
    try {
      mavenRepo.allowInsecureProtocol
    } catch { case _: NoSuchMethodError => false }

  // for forward-compatibility with launcher.jar prior to 1.3.11
  private[this] def allowInsecureProtocol(ivyRepo: xsbti.IvyRepository): Boolean =
    try {
      ivyRepo.allowInsecureProtocol
    } catch { case _: NoSuchMethodError => false }

  @nowarn
  private[this] def bootRepository(repo: xsbti.Repository): Resolver = {
    import xsbti.Predefined
    repo match {
      case m: xsbti.MavenRepository =>
        MavenRepository(m.id, m.url.toString)
          .withAllowInsecureProtocol(mavenRepoAllowInsecureProtocol(m))
      case i: xsbti.IvyRepository =>
        val patterns = Patterns(
          Vector(i.ivyPattern),
          Vector(i.artifactPattern),
          mavenCompatible(i),
          descriptorOptional(i),
          skipConsistencyCheck(i)
        )
        i.url.getProtocol match {
          case "file" =>
            // This hackery is to deal suitably with UNC paths on Windows. Once we can assume Java7, Paths should save us from this.
            val file = IO.toFile(i.url)
            Resolver.file(i.id, file)(patterns)
          case _ =>
            Resolver
              .url(i.id, i.url)(patterns)
              .withAllowInsecureProtocol(allowInsecureProtocol(i))
        }
      case p: xsbti.PredefinedRepository =>
        p.id match {
          case Predefined.Local                => Resolver.defaultLocal
          case Predefined.MavenLocal           => Resolver.mavenLocal
          case Predefined.MavenCentral         => Resolver.DefaultMavenRepository
          case Predefined.ScalaToolsReleases   => Resolver.ScalaToolsReleases
          case Predefined.ScalaToolsSnapshots  => Resolver.ScalaToolsSnapshots
          case Predefined.SonatypeOSSReleases  => Resolver.sonatypeRepo("releases")
          case Predefined.SonatypeOSSSnapshots => Resolver.sonatypeRepo("snapshots")
          case unknown =>
            sys.error(
              "Unknown predefined resolver '" + unknown + "'.  This resolver may only be supported in newer sbt versions."
            )
        }
    }
  }

  def shellPromptFromState: State => String = shellPromptFromState(ITerminal.console.isColorEnabled)
  def shellPromptFromState(isColorEnabled: Boolean): State => String = { (s: State) =>
    val extracted = Project.extract(s)
    (extracted.currentRef / name).get(extracted.structure.data) match {
      case Some(name) =>
        s"sbt:$name" + Def.withColor(s"> ", Option(scala.Console.CYAN), isColorEnabled)
      case _ => "> "
    }
  }
}

private[sbt] object Build0 extends BuildExtra

trait BuildExtra extends BuildCommon with DefExtra {
  import Defaults._

  /**
   * Defines an alias given by `name` that expands to `value`.
   * This alias is defined globally after projects are loaded.
   * The alias is undefined when projects are unloaded.
   * Names are restricted to be either alphanumeric or completely symbolic.
   * As an exception, '-' and '_' are allowed within an alphanumeric name.
   */
  def addCommandAlias(name: String, value: String): Seq[Setting[State => State]] = {
    val add = (s: State) => BasicCommands.addAlias(s, name, value)
    val remove = (s: State) => BasicCommands.removeAlias(s, name)
    def compose(setting: SettingKey[State => State], f: State => State) =
      (GlobalScope / setting) ~= (_ compose f)
    Seq(compose(onLoad, add), compose(onUnload, remove))
  }

  /**
   * Adds Dependency tree plugin.
   */
  def addDependencyTreePlugin: Setting[Seq[ModuleID]] =
    libraryDependencies += sbtPluginExtra(
      ModuleID("org.scala-sbt", "sbt-dependency-tree", sbtVersion.value),
      sbtBinaryVersion.value,
      scalaBinaryVersion.value
    )

  /**
   * Adds Maven resolver plugin.
   */
  def addMavenResolverPlugin: Setting[Seq[ModuleID]] =
    libraryDependencies += sbtPluginExtra(
      ModuleID("org.scala-sbt", "sbt-maven-resolver", sbtVersion.value),
      sbtBinaryVersion.value,
      scalaBinaryVersion.value
    )

  /**
   * Adds remote cache plugin.
   */
  def addRemoteCachePlugin: Setting[Seq[ModuleID]] =
    libraryDependencies += sbtPluginExtra(
      ModuleID("org.scala-sbt", "sbt-remote-cache", sbtVersion.value),
      sbtBinaryVersion.value,
      scalaBinaryVersion.value
    )

  /**
   * Adds `dependency` as an sbt plugin for the specific sbt version `sbtVersion` and Scala version `scalaVersion`.
   * Typically, use the default values for these versions instead of specifying them explicitly.
   */
  def addSbtPlugin(
      dependency: ModuleID,
      sbtVersion: String,
      scalaVersion: String
  ): Setting[Seq[ModuleID]] =
    libraryDependencies += sbtPluginExtra(dependency, sbtVersion, scalaVersion)

  /**
   * Adds `dependency` as an sbt plugin for the specific sbt version `sbtVersion`.
   * Typically, use the default value for this version instead of specifying it explicitly.
   */
  def addSbtPlugin(dependency: ModuleID, sbtVersion: String): Setting[Seq[ModuleID]] =
    libraryDependencies += {
      val scalaV = (update / scalaBinaryVersion).value
      sbtPluginExtra(dependency, sbtVersion, scalaV)
    }

  /**
   * Adds `dependency` as an sbt plugin for the sbt and Scala versions configured by
   * `sbtBinaryVersion` and `scalaBinaryVersion` scoped to `update`.
   */
  def addSbtPlugin(dependency: ModuleID): Setting[Seq[ModuleID]] =
    libraryDependencies += {
      val sbtV = (pluginCrossBuild / sbtBinaryVersion).value
      val scalaV = (update / scalaBinaryVersion).value
      sbtPluginExtra(dependency, sbtV, scalaV)
    }

  /** Transforms `dependency` to be in the auto-compiler plugin configuration. */
  def compilerPlugin(dependency: ModuleID): ModuleID =
    dependency.withConfigurations(Some("plugin->default(compile)"))

  /** Adds `dependency` to `libraryDependencies` in the auto-compiler plugin configuration. */
  def addCompilerPlugin(dependency: ModuleID): Setting[Seq[ModuleID]] =
    libraryDependencies += compilerPlugin(dependency)

  /** Constructs a setting that declares a new artifact `a` that is generated by `taskDef`. */
  def addArtifact(a: Artifact, taskDef: TaskKey[HashedVirtualFileRef]): SettingsDefinition = {
    val pkgd = packagedArtifacts := packagedArtifacts.value.updated(a, taskDef.value)
    Seq(artifacts += a, pkgd)
  }

  /** Constructs a setting that declares a new artifact `artifact` that is generated by `taskDef`. */
  def addArtifact(
      artifact: Initialize[Artifact],
      taskDef: Initialize[Task[HashedVirtualFileRef]]
  ): SettingsDefinition = {
    val artLocal = SettingKey.local[Artifact]
    val taskLocal = TaskKey.local[HashedVirtualFileRef]
    val art = artifacts := artLocal.value +: artifacts.value
    val pkgd = packagedArtifacts := packagedArtifacts.value.updated(artLocal.value, taskLocal.value)
    Seq(artLocal := artifact.value, taskLocal := taskDef.value, art, pkgd)
  }

  def externalIvySettings(
      file: Initialize[File] = inBase("ivysettings.xml"),
      addMultiResolver: Boolean = true
  ): Setting[Task[IvyConfiguration]] =
    externalIvySettingsURI(file(_.toURI), addMultiResolver)

  def externalIvySettingsURL(
      url: URL,
      addMultiResolver: Boolean = true
  ): Setting[Task[IvyConfiguration]] =
    externalIvySettingsURI(Def.value(url.toURI), addMultiResolver)

  def externalIvySettingsURI(
      uri: Initialize[URI],
      addMultiResolver: Boolean = true
  ): Setting[Task[IvyConfiguration]] = {
    val other = Def.task {
      (
        baseDirectory.value,
        appConfiguration.value,
        projectResolver.value,
        updateOptions.value,
        streams.value
      )
    }
    ivyConfiguration := ((uri zipWith other) { case (u, otherTask) =>
      otherTask map { case (base, app, pr, uo, s) =>
        val extraResolvers = if (addMultiResolver) Vector(pr) else Vector.empty
        ExternalIvyConfiguration()
          .withLock(lock(app))
          .withBaseDirectory(base)
          .withLog(s.log)
          .withUpdateOptions(uo)
          .withUri(u)
          .withExtraResolvers(extraResolvers)
      }
    }).value
  }

  private[this] def inBase(name: String): Initialize[File] = Def.setting {
    baseDirectory.value / name
  }

  @deprecated(
    "externalIvyFile is not supported by Coursier, and will be removed in the future",
    since = "1.5.0"
  )
  def externalIvyFile(
      file: Initialize[File] = inBase("ivy.xml"),
      iScala: Initialize[Option[ScalaModuleInfo]] = scalaModuleInfo
  ): Setting[Task[ModuleSettings]] =
    moduleSettings := IvyFileConfiguration(
      ivyValidate.value,
      iScala.value,
      file.value,
      managedScalaInstance.value
    )

  @deprecated(
    "externalPom is not supported by Coursier, and will be removed in the future",
    since = "1.5.0"
  )
  def externalPom(
      file: Initialize[File] = inBase("pom.xml"),
      iScala: Initialize[Option[ScalaModuleInfo]] = scalaModuleInfo,
  ): Setting[Task[ModuleSettings]] =
    moduleSettings := PomConfiguration(
      ivyValidate.value,
      iScala.value,
      file.value,
      managedScalaInstance.value,
    )

  def runInputTask(
      config: Configuration,
      mainClass: String,
      baseArguments: String*
  ): Initialize[InputTask[Unit]] =
    Def.inputTask {
      given FileConverter = fileConverter.value
      import Def._
      val r = (config / run / runner).value
      val cp = (config / fullClasspath).value
      val args = spaceDelimited().parsed
      r.run(mainClass, cp.files, baseArguments ++ args, streams.value.log).get
    }

  def runTask(
      config: Configuration,
      mainClass: String,
      arguments: String*
  ): Initialize[Task[Unit]] =
    Def.task {
      given FileConverter = fileConverter.value
      val cp = (config / fullClasspath).value
      val r = (config / run / runner).value
      val s = streams.value
      r.run(mainClass, cp.files, arguments, s.log).get
    }

  // public API
  /** Returns a vector of settings that create custom run input task. */
  @nowarn
  def fullRunInputTask(
      scoped: InputKey[Unit],
      config: Configuration,
      mainClass: String,
      baseArguments: String*
  ): Vector[Setting[_]] = {
    Vector(
      scoped := Def
        .input(_ => Def.spaceDelimited())
        .flatMapTask { result =>
          initScoped(
            scoped.scopedKey,
            ClassLoaders.runner mapReferenced Project.mapScope(s => s.in(config)),
          ).zipWith(Def.task {
            ((config / fullClasspath).value, streams.value, fileConverter.value, result)
          }) { (rTask, t) =>
            (t, rTask) mapN { case ((cp, s, converter, args), r) =>
              given FileConverter = converter
              r.run(mainClass, cp.files, baseArguments ++ args, s.log).get
            }
          }
        }
        .evaluated
    ) ++ inTask(scoped)((config / forkOptions) := forkOptionsTask.value)
  }

  // public API
  /** Returns a vector of settings that create custom run task. */
  @nowarn
  def fullRunTask(
      scoped: TaskKey[Unit],
      config: Configuration,
      mainClass: String,
      arguments: String*
  ): Vector[Setting[_]] =
    Vector(
      scoped := initScoped(
        scoped.scopedKey,
        ClassLoaders.runner mapReferenced Project.mapScope(s => s.in(config)),
      ).zipWith(Def.task { ((config / fullClasspath).value, streams.value, fileConverter.value) }) {
        case (rTask, t) =>
          (t, rTask).mapN { case ((cp, s, converter), r) =>
            given FileConverter = converter
            r.run(mainClass, cp.files, arguments, s.log).get
          }
      }.value
    ) ++ inTask(scoped)((config / forkOptions) := forkOptionsTask.value)

  def initScoped[T](sk: ScopedKey[_], i: Initialize[T]): Initialize[T] =
    initScope(fillTaskAxis(sk.scope, sk.key), i)
  def initScope[T](s: Scope, i: Initialize[T]): Initialize[T] =
    i mapReferenced Project.mapScope(Scope.replaceThis(s))

  /**
   * Disables post-compilation hook for determining tests for tab-completion (such as for 'test-only').
   * This is useful for reducing test:compile time when not running test.
   */
  def noTestCompletion(config: Configuration = Test): Setting[_] =
    inConfig(config)(Seq(definedTests := detectTests.value)).head

  def filterKeys(ss: Seq[Setting[_]], transitive: Boolean = false)(
      f: ScopedKey[_] => Boolean
  ): Seq[Setting[_]] =
    ss filter (s => f(s.key) && (!transitive || s.dependencies.forall(f)))
}

trait DefExtra {
  private[this] val ts: TaskSequential = new TaskSequential {}
  implicit def toTaskSequential(@deprecated("unused", "") d: Def.type): TaskSequential = ts
}

trait BuildCommon {

  /**
   * Allows a String to be used where a `NameFilter` is expected.
   * Asterisks (`*`) in the string are interpreted as wildcards.
   * All other characters must match exactly.  See GlobFilter.
   */
  implicit def globFilter(expression: String): NameFilter = GlobFilter(expression)

  extension (s: PathFinder)
    def classpath(using FileConverter): Classpath =
      val converter = summon[FileConverter]
      Attributed.blankSeq(s.get().map(p => converter.toVirtualFile(p.toPath): HashedVirtualFileRef))

  extension (s: Classpath)
    def files(using FileConverter): Seq[NioPath] =
      val converter = summon[FileConverter]
      Attributed.data(s).map(converter.toPath)

  extension (s: Seq[HashedVirtualFileRef])
    /** Converts the `Seq[HashedVirtualFileRef]` to a Classpath, which is an alias for `Seq[Attributed[HashedVirtualFileRef]]`. */
    def classpath: Classpath = Attributed blankSeq s

  def overrideConfigs(cs: Configuration*)(
      configurations: Seq[Configuration]
  ): Seq[Configuration] = {
    val existingName = configurations.map(_.name).toSet
    val newByName = cs.map(c => (c.name, c)).toMap
    val overridden = configurations map { conf =>
      newByName.getOrElse(conf.name, conf)
    }
    val newConfigs = cs filter { c =>
      !existingName(c.name)
    }
    overridden ++ newConfigs
  }

  // these are intended for use in in put tasks for creating parsers
  def getFromContext[T](task: TaskKey[T], context: ScopedKey[_], s: State): Option[T] =
    SessionVar.get(SessionVar.resolveContext(task.scopedKey, context.scope, s), s)

  def loadFromContext[T](task: TaskKey[T], context: ScopedKey[_], s: State)(implicit
      f: JsonFormat[T]
  ): Option[T] =
    SessionVar.load(SessionVar.resolveContext(task.scopedKey, context.scope, s), s)

  // intended for use in constructing InputTasks
  def loadForParser[P, T](task: TaskKey[T])(
      f: (State, Option[T]) => Parser[P]
  )(implicit format: JsonFormat[T]): Initialize[State => Parser[P]] =
    loadForParserI(task)(Def value f)(format)
  def loadForParserI[P, T](task: TaskKey[T])(
      init: Initialize[(State, Option[T]) => Parser[P]]
  )(implicit format: JsonFormat[T]): Initialize[State => Parser[P]] =
    Def.setting { (s: State) =>
      init.value(s, loadFromContext(task, resolvedScoped.value, s)(format))
    }

  def getForParser[P, T](
      task: TaskKey[T]
  )(init: (State, Option[T]) => Parser[P]): Initialize[State => Parser[P]] =
    getForParserI(task)(Def value init)
  def getForParserI[P, T](
      task: TaskKey[T]
  )(init: Initialize[(State, Option[T]) => Parser[P]]): Initialize[State => Parser[P]] =
    Def.setting { (s: State) =>
      init.value(s, getFromContext(task, resolvedScoped.value, s))
    }

  // these are for use for constructing Tasks
  def loadPrevious[T](task: TaskKey[T])(implicit f: JsonFormat[T]): Initialize[Task[Option[T]]] =
    Def.task { loadFromContext(task, resolvedScoped.value, state.value)(f) }
  def getPrevious[A](task: TaskKey[A]): Initialize[Task[Option[A]]] =
    Def.task { getFromContext(task, resolvedScoped.value, state.value) }

  private[sbt] def derive[T](s: Setting[T]): Setting[T] =
    Def.derive(s, allowDynamic = true, trigger = _ != streams.key, default = true)
}<|MERGE_RESOLUTION|>--- conflicted
+++ resolved
@@ -98,7 +98,6 @@
 
 // incremental compiler
 import sbt.SlashSyntax0._
-<<<<<<< HEAD
 import sbt.internal.inc.{
   Analysis,
   AnalyzingCompiler,
@@ -118,10 +117,6 @@
   VirtualFile,
   VirtualFileRef
 }
-=======
-import sbt.internal.inc.{ Analysis, AnalyzingCompiler, ManagedLoggedReporter, ScalaInstance }
-import xsbti.{ CrossValue, VirtualFile, VirtualFileRef }
->>>>>>> 0a170626
 import xsbti.compile.{
   AnalysisContents,
   AnalysisStore,
@@ -317,16 +312,10 @@
       csrLogger := LMCoursier.coursierLoggerTask.value,
       csrMavenProfiles :== Set.empty,
       csrReconciliations :== LMCoursier.relaxedForAllModules,
-<<<<<<< HEAD
       csrCacheDirectory := {
         if (useCoursier.value) LMCoursier.defaultCacheLocation
         else Classpaths.dummyCoursierDirectory(appConfiguration.value)
       }
-=======
-      csrSameVersions := Seq(
-        ScalaArtifacts.Artifacts.map(a => InclExclRule(scalaOrganization.value, a)).toSet
-      )
->>>>>>> 0a170626
     )
 
   /** Core non-plugin settings for sbt builds.  These *must* be on every build or the sbt engine will fail to run at all. */
@@ -742,14 +731,8 @@
     clean := clean.dependsOnTask(cleanIvy).value,
     scalaCompilerBridgeBinaryJar := Def.settingDyn {
       val sv = scalaVersion.value
-<<<<<<< HEAD
       val managed = managedScalaInstance.value
       if (ScalaArtifacts.isScala3(sv) && managed) fetchBridgeBinaryJarTask(sv)
-=======
-      if (ScalaArtifacts.isScala3(sv) || VersionNumber(sv)
-            .matchesSemVer(SemanticSelector(s"=2.13 >=${ZincLmUtil.scala2SbtBridgeStart}")))
-        fetchBridgeBinaryJarTask(sv)
->>>>>>> 0a170626
       else Def.task[Option[File]](None)
     }.value,
     scalaCompilerBridgeSource := ZincLmUtil.getDefaultBridgeSourceModule(scalaVersion.value),
@@ -967,7 +950,6 @@
             promise.complete(Result.Value(isSuccess))
           }
         }
-<<<<<<< HEAD
       },
       compileEarly := compileEarlyTask.value,
       compile := compileTask.value,
@@ -999,14 +981,18 @@
       externalHooks := IncOptions.defaultExternal,
       incOptions := {
         val old = incOptions.value
+        val extHooks = externalHooks.value
+        val newExtHooks = extHooks.withInvalidationProfiler(() =>
+          new DefaultRunProfiler(zincCompilationListeners.value)
+        )
         old
           .withAuxiliaryClassFiles(auxiliaryClassFiles.value.toArray)
-          .withExternalHooks(externalHooks.value)
+          .withExternalHooks(newExtHooks)
           .withClassfileManagerType(
             Option(
               TransactionalManagerType
                 .of( // https://github.com/sbt/sbt/issues/1673
-                  target.value / s"${prefix(configuration.value.name)}classes.bak",
+                  crossTarget.value / s"${prefix(configuration.value.name)}classes.bak",
                   streams.value.log
                 ): ClassFileManagerType
             ).toOptional
@@ -1029,57 +1015,6 @@
         if (
           sbtPlugin.value && VersionNumber(scalaVersion.value)
             .matchesSemVer(SemanticSelector("=2.12 >=2.12.13"))
-=======
-      }
-    },
-    compileEarly := compileEarlyTask.value,
-    compile := compileTask.value,
-    compileScalaBackend := compileScalaBackendTask.value,
-    compileJava := compileJavaTask.value,
-    compileSplit := {
-      // conditional task
-      if (incOptions.value.pipelining) compileJava.value
-      else compileScalaBackend.value
-    },
-    internalDependencyConfigurations := InternalDependencies.configurations.value,
-    manipulateBytecode := compileSplit.value,
-    compileIncremental := compileIncrementalTask.tag(Tags.Compile, Tags.CPU).value,
-    printWarnings := printWarningsTask.value,
-    compileAnalysisFilename := {
-      // Here, if the user wants cross-scala-versioning, we also append it
-      // to the analysis cache, so we keep the scala versions separated.
-      val binVersion = scalaBinaryVersion.value
-      val extra =
-        if (crossPaths.value) s"_$binVersion"
-        else ""
-      s"inc_compile$extra.zip"
-    },
-    earlyCompileAnalysisFile := {
-      earlyCompileAnalysisTargetRoot.value / compileAnalysisFilename.value
-    },
-    compileAnalysisFile := {
-      compileAnalysisTargetRoot.value / compileAnalysisFilename.value
-    },
-    externalHooks := IncOptions.defaultExternal,
-    zincCompilationListeners := Seq.empty,
-    incOptions := {
-      val old = incOptions.value
-      val extHooks = externalHooks.value
-      val newExtHooks = extHooks.withInvalidationProfiler(
-        () => new DefaultRunProfiler(zincCompilationListeners.value)
-      )
-      old
-        .withAuxiliaryClassFiles(auxiliaryClassFiles.value.toArray)
-        .withExternalHooks(newExtHooks)
-        .withClassfileManagerType(
-          Option(
-            TransactionalManagerType
-              .of( // https://github.com/sbt/sbt/issues/1673
-                crossTarget.value / s"${prefix(configuration.value.name)}classes.bak",
-                streams.value.log
-              ): ClassFileManagerType
-          ).toOptional
->>>>>>> 0a170626
         )
           old ++ Seq("-Wconf:cat=unused-nowarn:s", "-Xsource:3")
         else old
@@ -1756,7 +1691,6 @@
     }
     val output = Tests.foldTasks(groupTasks, config.parallel)
     val result = output map { out =>
-<<<<<<< HEAD
       out.events.foreach { case (suite, e) =>
         if (
           strategy != ClassLoaderLayeringStrategy.Flat ||
@@ -1797,47 +1731,6 @@
               )
             }
         }
-=======
-      out.events.foreach {
-        case (suite, e) =>
-          if (strategy != ClassLoaderLayeringStrategy.Flat ||
-              strategy != ClassLoaderLayeringStrategy.ScalaLibrary) {
-            (e.throwables ++ e.throwables.flatMap(t => Option(t.getCause)))
-              .find { t =>
-                t.isInstanceOf[NoClassDefFoundError] ||
-                t.isInstanceOf[IllegalAccessError] ||
-                t.isInstanceOf[ClassNotFoundException]
-              }
-              .foreach { t =>
-                s.log.error(
-                  s"Test suite $suite failed with $t.\nThis may be due to the "
-                    + s"ClassLoaderLayeringStrategy ($strategy) used by your task.\n"
-                    + "To improve performance and reduce memory, sbt attempts to cache the"
-                    + " class loaders used to load the project dependencies.\n"
-                    + "The project class files are loaded in a separate class loader that is"
-                    + " created for each test run.\nThe test class loader accesses the project"
-                    + " dependency classes using the cached project dependency classloader.\nWith"
-                    + " this approach, class loading may fail under the following conditions:\n\n"
-                    + " * Dependencies use reflection to access classes in your project's"
-                    + " classpath.\n   Java serialization/deserialization may cause this.\n"
-                    + " * An open package is accessed across layers. If the project's classes"
-                    + " access or extend\n   jvm package private classes defined in a"
-                    + " project dependency, it may cause an IllegalAccessError\n   because the"
-                    + " jvm enforces package private at the classloader level.\n\n"
-                    + "These issues, along with others that were not enumerated above, may be"
-                    + " resolved by changing the class loader layering strategy.\n"
-                    + "The Flat and ScalaLibrary strategies bundle the full project classpath in"
-                    + " the same class loader.\nTo use one of these strategies, set the"
-                    + " ClassLoaderLayeringStrategy key\nin your configuration, for example:\n\n"
-                    + s"set ${projectId}Test / classLoaderLayeringStrategy :="
-                    + " ClassLoaderLayeringStrategy.ScalaLibrary\n"
-                    + s"set ${projectId}Test / classLoaderLayeringStrategy :="
-                    + " ClassLoaderLayeringStrategy.Flat\n\n"
-                    + "See ClassLoaderLayeringStrategy.scala for the full list of options."
-                )
-              }
-          }
->>>>>>> 0a170626
       }
       val summaries =
         runners map { case (tf, r) =>
@@ -1973,7 +1866,6 @@
   // drop base directories, since there are no valid mappings for these
   def sourceMappings: Initialize[Task[Seq[(HashedVirtualFileRef, String)]]] =
     Def.task {
-<<<<<<< HEAD
       val converter = fileConverter.value
       val sdirs = unmanagedSourceDirectories.value
       val base = baseDirectory.value
@@ -1988,16 +1880,6 @@
           val vf = converter.toVirtualFile(p.toPath())
           (vf: HashedVirtualFileRef) -> path
         }
-=======
-      val sdirs = unmanagedSourceDirectories.value ++ managedSourceDirectories.value
-      val base = baseDirectory.value
-      val relative = (f: File) => relativeTo(sdirs)(f).orElse(relativeTo(base)(f)).orElse(flat(f))
-      val exclude = Set(sdirs, base)
-      (unmanagedSources.value ++ managedSources.value).flatMap {
-        case s if !exclude(s) => relative(s).map(s -> _)
-        case _                => None
-      }
->>>>>>> 0a170626
     }
 
   def resourceMappings: Initialize[Task[Seq[(HashedVirtualFileRef, String)]]] =
@@ -2574,26 +2456,12 @@
    */
   private[sbt] def compileScalaBackendTask: Initialize[Task[CompileResult]] = Def.task {
     val setup: Setup = compileIncSetup.value
-<<<<<<< HEAD
     val _ = compileIncremental.value
     val exportP = exportPipelining.value
     // Save analysis midway if pipelining is enabled
     val store = analysisStore(compileAnalysisFile)
     val contents = store.unsafeGet()
     if (exportP) {
-=======
-    val analysisResult: CompileResult = compileIncremental.value
-    val exportP = exportPipelining.value
-    // Save analysis midway if pipelining is enabled
-    if (analysisResult.hasModified && exportP) {
-      val store = AnalysisUtil.staticCachedStore(
-        analysisFile = setup.cacheFile.toPath,
-        useTextAnalysis = !enableBinaryCompileAnalysis.value,
-        useConsistent = enableConsistentCompileAnalysis.value,
-      )
-      val contents = AnalysisContents.create(analysisResult.analysis(), analysisResult.setup())
-      store.set(contents)
->>>>>>> 0a170626
       // this stores the eary analysis (again) in case the subproject contains a macro
       setup.earlyAnalysisStore.toOption map { earlyStore =>
         earlyStore.set(contents)
@@ -2616,15 +2484,7 @@
         .debug(s"${name.value}: compileEarly: blocking on earlyOutputPing")
       earlyOutputPing.await.value
     }) {
-<<<<<<< HEAD
       val store = analysisStore(earlyCompileAnalysisFile)
-=======
-      val store = AnalysisUtil.staticCachedStore(
-        analysisFile = earlyCompileAnalysisFile.value.toPath,
-        useTextAnalysis = !enableBinaryCompileAnalysis.value,
-        useConsistent = enableConsistentCompileAnalysis.value,
-      )
->>>>>>> 0a170626
       store.get.toOption match {
         case Some(contents) => contents.getAnalysis
         case _              => Analysis.empty
@@ -2636,22 +2496,11 @@
 
   def compileTask: Initialize[Task[CompileAnalysis]] = Def.task {
     val setup: Setup = compileIncSetup.value
-<<<<<<< HEAD
     val store = analysisStore(compileAnalysisFile)
-=======
->>>>>>> 0a170626
     val c = fileConverter.value
     // TODO - expose bytecode manipulation phase.
     val analysisResult: CompileResult = manipulateBytecode.value
     if (analysisResult.hasModified) {
-<<<<<<< HEAD
-=======
-      val store = AnalysisUtil.staticCachedStore(
-        analysisFile = setup.cacheFile.toPath,
-        useTextAnalysis = !enableBinaryCompileAnalysis.value,
-        useConsistent = enableConsistentCompileAnalysis.value,
-      )
->>>>>>> 0a170626
       val contents = AnalysisContents.create(analysisResult.analysis(), analysisResult.setup())
       store.set(contents)
     }
@@ -2663,7 +2512,6 @@
     }
     analysis
   }
-<<<<<<< HEAD
 
   def compileIncrementalTaskSettings = inTask(compileIncremental)(
     Seq(
@@ -2736,19 +2584,6 @@
     }
     .tag(Tags.Compile, Tags.CPU)
 
-=======
-  def compileIncrementalTask = Def.task {
-    val s = streams.value
-    val ci = (compile / compileInputs).value
-    val ping = earlyOutputPing.value
-    val reporter = (compile / bspReporter).value
-    BspCompileTask
-      .compute(bspTargetIdentifier.value, thisProjectRef.value, configuration.value, ci) { task =>
-        // TODO - Should readAnalysis + saveAnalysis be scoped by the compile task too?
-        compileIncrementalTaskImpl(task, s, ci, ping, reporter)
-      }
-  }
->>>>>>> 0a170626
   private val incCompiler = ZincUtil.defaultIncrementalCompiler
   private[sbt] def compileJavaTask: Initialize[Task[CompileResult]] = Def.task {
     val s = streams.value
@@ -2817,21 +2652,8 @@
       override def definesClass(classpathEntry: VirtualFile): DefinesClass =
         cachedPerEntryDefinesClassLookup(classpathEntry)
     val extra = extraIncOptions.value.map(t2)
-<<<<<<< HEAD
     val store = analysisStore(earlyCompileAnalysisFile)
     val eaOpt = if exportPipelining.value then Some(store) else None
-=======
-    val eapath = earlyCompileAnalysisFile.value.toPath
-    val eaOpt =
-      if (exportPipelining.value) {
-        val store = AnalysisUtil.staticCachedStore(
-          analysisFile = eapath,
-          useTextAnalysis = !enableBinaryCompileAnalysis.value,
-          useConsistent = enableConsistentCompileAnalysis.value,
-        )
-        Some(store)
-      } else None
->>>>>>> 0a170626
     Setup.of(
       lookup,
       (compile / skip).value,
@@ -2935,15 +2757,7 @@
   def compileAnalysisSettings: Seq[Setting[_]] = Seq(
     previousCompile := {
       val setup = compileIncSetup.value
-<<<<<<< HEAD
       val store = analysisStore(compileAnalysisFile)
-=======
-      val store = AnalysisUtil.staticCachedStore(
-        analysisFile = setup.cacheFile.toPath,
-        useTextAnalysis = !enableBinaryCompileAnalysis.value,
-        useConsistent = enableConsistentCompileAnalysis.value,
-      )
->>>>>>> 0a170626
       val prev = store.get().toOption match {
         case Some(contents) =>
           val analysis = Option(contents.getAnalysis).toOptional
