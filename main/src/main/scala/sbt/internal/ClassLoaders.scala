/*
 * sbt
 * Copyright 2023, Scala center
 * Copyright 2011 - 2022, Lightbend, Inc.
 * Copyright 2008 - 2010, Mark Harrah
 * Licensed under Apache License 2.0 (see LICENSE)
 */

package sbt
package internal

import java.io.File
import java.net.URL
import java.nio.file.Path
import sbt.ClassLoaderLayeringStrategy._
import sbt.Keys._
import sbt.SlashSyntax0._
import sbt.internal.classpath.ClassLoaderCache
import sbt.internal.inc.ScalaInstance
import sbt.internal.inc.classpath.ClasspathUtil
import sbt.internal.util.Attributed
import sbt.internal.util.Attributed.data
import sbt.io.IO
import sbt.librarymanagement.ScalaArtifacts
import sbt.nio.FileStamp
import sbt.nio.FileStamp.LastModified
import sbt.nio.Keys._
import sbt.util.Logger
<<<<<<< HEAD
import xsbti.HashedVirtualFileRef
=======
import xsbti.ArtifactInfo
>>>>>>> 0a170626

private[sbt] object ClassLoaders {
  private implicit class SeqFileOps(val files: Seq[File]) extends AnyVal {
    def urls: Array[URL] = files.toArray.map(_.toURI.toURL)
  }
  private[this] val interfaceLoader = classOf[sbt.testing.Framework].getClassLoader
  /*
   * Get the class loader for a test task. The configuration could be IntegrationTest or Test.
   */
  private[sbt] def testTask: Def.Initialize[Task[ClassLoader]] = Def.task {
    val si = scalaInstance.value
    val converter = fileConverter.value
    val cp = fullClasspath.value
      .map(_.data)
      .map(converter.toPath)
      .map(_.toFile)
    val dependencyStamps = modifiedTimes((dependencyClasspathFiles / outputFileStamps).value).toMap
    def getLm(f: File): Long = dependencyStamps.getOrElse(f, IO.getModifiedTimeOrZero(f))
    val rawCP = cp.map(f => f -> getLm(f))
    val fullCP =
      if si.isManagedVersion then rawCP
      else si.libraryJars.map(j => j -> IO.getModifiedTimeOrZero(j)).toSeq ++ rawCP
    val exclude: Set[File] = dependencyJars(exportedProducts).value
      .map(converter.toPath)
      .map(_.toFile)
      .toSet ++ si.libraryJars
    val logger = state.value.globalLogging.full
    val close = closeClassLoaders.value
    val allowZombies = allowZombieClassLoaders.value
    buildLayers(
      strategy = classLoaderLayeringStrategy.value,
      si = si,
      fullCP = fullCP,
      allDependenciesSet = dependencyJars(dependencyClasspath).value
        .map(converter.toPath)
        .map(_.toFile)
        .filterNot(exclude)
        .toSet,
      cache = extendedClassLoaderCache.value,
      resources = ClasspathUtil.createClasspathResources(fullCP.map(_._1.toPath), si),
      tmp = IO.createUniqueDirectory(taskTemporaryDirectory.value),
      scope = resolvedScoped.value.scope,
      logger = logger,
      close = close,
      allowZombies = allowZombies,
    )
  }

  private[sbt] def runner: Def.Initialize[Task[ScalaRun]] =
    Def.taskIf {
      if fork.value then
        val s = streams.value
        val options = javaOptions.value
        s.log.debug(s"javaOptions: $options")
        val opts = forkOptions.value
        new ForkRun(opts)
      else {
        val converter = fileConverter.value
        val resolvedScope = resolvedScoped.value.scope
        val instance = scalaInstance.value
        val s = streams.value
        val opts = forkOptions.value
        val options = javaOptions.value

        if options.nonEmpty then
          val mask = ScopeMask(project = false)
          val showJavaOptions = Scope.displayMasked(
            (resolvedScope / javaOptions).scopedKey.scope,
            (resolvedScope / javaOptions).key.label,
            mask
          )
          val showFork = Scope.displayMasked(
            (resolvedScope / fork).scopedKey.scope,
            (resolvedScope / fork).key.label,
            mask
          )
          s.log.warn(s"$showJavaOptions will be ignored, $showFork is set to false")

        val exclude = dependencyJars(exportedProducts).value
          .map(converter.toPath)
          .map(_.toFile)
          .toSet ++ instance.libraryJars
        val allDeps = dependencyJars(dependencyClasspath).value
          .map(converter.toPath)
          .map(_.toFile)
          .filterNot(exclude)
        val logger = state.value.globalLogging.full
        val allowZombies = allowZombieClassLoaders.value
        val close = closeClassLoaders.value
        val newLoader =
          (cp: Seq[Path]) => {
            val mappings = cp.map(_.toFile()).map(f => f.getName -> f).toMap
            val transformedDependencies = allDeps.map(f => mappings.getOrElse(f.getName, f))
            buildLayers(
              strategy = classLoaderLayeringStrategy.value: @sbtUnchecked,
              si = instance,
              fullCP = cp.map(_.toFile()).map(f => f -> IO.getModifiedTimeOrZero(f)),
              allDependenciesSet = transformedDependencies.toSet,
              cache = extendedClassLoaderCache.value: @sbtUnchecked,
              resources = ClasspathUtil.createClasspathResources(cp, instance),
              tmp = taskTemporaryDirectory.value: @sbtUnchecked,
              scope = resolvedScope,
              logger = logger,
              close = close,
              allowZombies = allowZombies,
            )
          }
        new Run(newLoader, trapExit.value)
      }
    }

  private[this] def extendedClassLoaderCache: Def.Initialize[Task[ClassLoaderCache]] = Def.task {
    val errorMessage = "Tried to extract classloader cache for uninitialized state."
    state.value
      .get(BasicKeys.extendedClassLoaderCache)
      .getOrElse(throw new IllegalStateException(errorMessage))
  }
  /*
   * Create a layered classloader. There are up to four layers:
   * 1) the scala instance class loader (may actually be two layers if scala-reflect is used)
   * 2) the resource layer
   * 3) the dependency jars
   * 4) the rest of the classpath
   * The first three layers may be optionally cached to reduce memory usage and improve
   * start up latency. Because there may be mutually incompatible libraries in the runtime
   * and test dependencies, it's important to be able to configure which layers are used.
   */
  private def buildLayers(
      strategy: ClassLoaderLayeringStrategy,
      si: ScalaInstance,
      fullCP: Seq[(File, Long)],
      allDependenciesSet: Set[File],
      cache: ClassLoaderCache,
      resources: Map[String, String],
      tmp: File,
      scope: Scope,
      logger: Logger,
      close: Boolean,
      allowZombies: Boolean
  ): ClassLoader = {
    val cpFiles = fullCP.map(_._1)
    strategy match {
      case Flat => new FlatLoader(cpFiles.urls, interfaceLoader, tmp, close, allowZombies, logger)
      case _ =>
        val layerDependencies = strategy match {
          case _: AllLibraryJars => true
          case _                 => false
        }
        val cpFiles = fullCP.map(_._1)
        val scalaLibraryLayer = {
          val jars =
            if (ScalaArtifacts.isScala3(si.version) || Classpaths.isScala213(si.version))
              cpFiles
                .filter(f => {
                  val name = f.getName
                  name.contains(ArtifactInfo.ScalaLibraryID) || si.libraryJars
                    .exists(_.getName == name)
                })
                .toArray
            else si.libraryJars
          cache.apply(
            jars.map(j => j -> IO.getModifiedTimeOrZero(j)).toList,
            interfaceLoader,
            () => new ScalaLibraryClassLoader(jars.map(_.toURI.toURL), interfaceLoader)
          )
        }

        val allDependencies = cpFiles.filter(allDependenciesSet)
        def isReflectJar(f: File): Boolean =
          f.getName == "scala-reflect.jar" || f.getName.startsWith("scala-reflect-")
        val scalaReflectJar = allDependencies.collectFirst {
          case f if isReflectJar(f) => si.allJars.find(isReflectJar)
        }.flatten
        val scalaReflectLayer = scalaReflectJar
          .map { file =>
            cache.apply(
              file -> IO.getModifiedTimeOrZero(file) :: Nil,
              scalaLibraryLayer,
              () => new ScalaReflectClassLoader(file.toURI.toURL, scalaLibraryLayer)
            )
          }
          .getOrElse(scalaLibraryLayer)

        // layer 2 (optional if in the test config and the runtime layer is not shared)
        val dependencyLayer: ClassLoader =
          if (layerDependencies && allDependencies.nonEmpty) {
            cache(
              allDependencies.toList.map(f => f -> IO.getModifiedTimeOrZero(f)),
              scalaReflectLayer,
              () =>
                new ReverseLookupClassLoaderHolder(
                  allDependencies,
                  scalaReflectLayer,
                  close,
                  allowZombies,
                  logger
                )
            )
          } else scalaReflectLayer

        val scalaJarNames = (si.libraryJars ++ scalaReflectJar).map(_.getName).toSet
        // layer 3
        val filteredSet =
          if (layerDependencies) allDependencies.toSet ++ si.libraryJars ++ scalaReflectJar
          else Set(si.libraryJars ++ scalaReflectJar: _*)
        val dynamicClasspath = cpFiles.filterNot(f => filteredSet(f) || scalaJarNames(f.getName))
        dependencyLayer match {
          case dl: ReverseLookupClassLoaderHolder =>
            dl.checkout(cpFiles, tmp)
          case cl =>
            cl.getParent match {
              case dl: ReverseLookupClassLoaderHolder => dl.checkout(cpFiles, tmp)
              case _ =>
                new LayeredClassLoader(dynamicClasspath.urls, cl, tmp, close, allowZombies, logger)
            }
        }
    }
  }

  private def dependencyJars(
      key: sbt.TaskKey[Seq[Attributed[HashedVirtualFileRef]]]
  ): Def.Initialize[Task[Seq[HashedVirtualFileRef]]] =
    Def.task(data(key.value).filter(_.id.endsWith(".jar")))

  private[this] def modifiedTimes(stamps: Seq[(Path, FileStamp)]): Seq[(File, Long)] = stamps.map {
    case (p, LastModified(lm)) => p.toFile -> lm
    case (p, _) =>
      val f = p.toFile
      f -> IO.getModifiedTimeOrZero(f)
  }
}<|MERGE_RESOLUTION|>--- conflicted
+++ resolved
@@ -26,11 +26,8 @@
 import sbt.nio.FileStamp.LastModified
 import sbt.nio.Keys._
 import sbt.util.Logger
-<<<<<<< HEAD
+import xsbti.ArtifactInfo
 import xsbti.HashedVirtualFileRef
-=======
-import xsbti.ArtifactInfo
->>>>>>> 0a170626
 
 private[sbt] object ClassLoaders {
   private implicit class SeqFileOps(val files: Seq[File]) extends AnyVal {
