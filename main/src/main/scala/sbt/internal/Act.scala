--- conflicted
+++ resolved
@@ -508,7 +508,6 @@
   private[this] def actParser0(state: State): Parser[() => State] =
     val extracted = Project.extract(state)
     import extracted.{ showKey, structure }
-<<<<<<< HEAD
     actionParser.flatMap: action =>
       val akp = aggregatedKeyParserFilter(extracted)
       // If the task name matches, but the query is empty, we should succeed the parser,
@@ -558,39 +557,6 @@
         keys.scope.project.toOption match
           case Some(ref: ProjectRef) => f(ref)
           case _                     => true
-=======
-    import Aggregation.evaluatingParser
-    actionParser.flatMap { action =>
-      val akp = aggregatedKeyParserSep(extracted)
-      def evaluate(pairs: Seq[(ScopedKey[_], Seq[String])]): Parser[() => State] = {
-        val kvs = pairs.map(_._1)
-        val seps = pairs.headOption.map(_._2).getOrElse(Nil)
-        val preparedPairs = anyKeyValues(structure, kvs)
-        val showConfig = if (action == PrintAction) {
-          Aggregation.ShowConfig(true, true, println, false)
-        } else {
-          Aggregation.defaultShow(state, showTasks = action == ShowAction)
-        }
-        evaluatingParser(state, showConfig)(preparedPairs) map { evaluate => () =>
-          {
-            val keyStrings = preparedPairs.map(pp => showKey.show(pp.key)).mkString(", ")
-            state.log.debug("Evaluating tasks: " + keyStrings)
-            evaluate()
-          }
-        }
-      }
-      action match {
-        case SingleAction => akp.flatMap(evaluate)
-        case ShowAction | PrintAction | MultiAction =>
-          rep1sep(akp, token(Space)) flatMap { pairs =>
-            val flat: mutable.ListBuffer[(ScopedKey[_], Seq[String])] = mutable.ListBuffer.empty
-            pairs foreach { xs =>
-              flat ++= xs
-            }
-            evaluate(flat.toList)
-          }
-      }
->>>>>>> 1ceef86e
     }
 
   private[this] final class ActAction
