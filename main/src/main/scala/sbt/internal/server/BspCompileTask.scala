--- conflicted
+++ resolved
@@ -10,30 +10,29 @@
 
 import sbt._
 import sbt.internal.bsp._
-<<<<<<< HEAD
-=======
 import sbt.internal.io.Retry
 import sbt.internal.server.BspCompileTask.compileReport
 import sbt.internal.server.BspCompileTask.exchange
->>>>>>> 0a170626
 import sbt.librarymanagement.Configuration
 import sbt.util.InterfaceUtil
 import sjsonnew.support.scalajson.unsafe.Converter
-<<<<<<< HEAD
-import xsbti.compile.CompileAnalysis
+import xsbti.compile.{ CompileAnalysis, Inputs }
 import xsbti.{ CompileFailed, Problem, Severity }
-=======
-import xsbti.CompileFailed
-import xsbti.Problem
-import xsbti.Severity
-import xsbti.compile.CompileResult
-import xsbti.compile.Inputs
->>>>>>> 0a170626
 
 object BspCompileTask {
-<<<<<<< HEAD
-=======
   private lazy val exchange = StandardMain.exchange
+
+  def start(
+      targetId: BuildTargetIdentifier,
+      project: ProjectRef,
+      config: Configuration
+  ): BspCompileTask = {
+    val taskId = TaskId(BuildServerTasks.uniqueId, Vector())
+    val targetName = BuildTargetName.fromScope(project.project, config.name)
+    val task = BspCompileTask(targetId, targetName, taskId, System.currentTimeMillis())
+    task.notifyStart()
+    task
+  }
 
   def compute(
       targetId: BuildTargetIdentifier,
@@ -59,9 +58,8 @@
         throw cause
     }
   }
->>>>>>> 0a170626
 
-  def start(
+  private def apply(
       targetId: BuildTargetIdentifier,
       project: ProjectRef,
       config: Configuration,
@@ -69,11 +67,6 @@
   ): BspCompileTask = {
     val taskId = TaskId(BuildServerTasks.uniqueId, Vector())
     val targetName = BuildTargetName.fromScope(project.project, config.name)
-<<<<<<< HEAD
-    val task = BspCompileTask(targetId, targetName, taskId, System.currentTimeMillis())
-    task.notifyStart()
-    task
-=======
     new BspCompileTask(targetId, targetName, taskId, inputs, System.currentTimeMillis())
   }
 
@@ -87,19 +80,14 @@
     val warnings = countBySeverity.getOrElse(Severity.Warn, 0)
     val errors = countBySeverity.getOrElse(Severity.Error, 0)
     CompileReport(targetId, None, errors, warnings, Some(elapsedTimeMillis.toInt), isNoOp)
->>>>>>> 0a170626
   }
 }
 
 case class BspCompileTask private (
     targetId: BuildTargetIdentifier,
     targetName: String,
-<<<<<<< HEAD
     id: sbt.internal.bsp.TaskId,
-=======
-    id: TaskId,
     inputs: Inputs,
->>>>>>> 0a170626
     startTimeMillis: Long
 ) {
   import sbt.internal.bsp.codec.JsonProtocol._
@@ -115,20 +103,10 @@
     import scala.jdk.CollectionConverters.*
     val endTimeMillis = System.currentTimeMillis()
     val elapsedTimeMillis = endTimeMillis - startTimeMillis
-<<<<<<< HEAD
     val sourceInfos = analysis.readSourceInfos().getAllSourceInfos.asScala
     val problems = sourceInfos.values.flatMap(_.getReportedProblems).toSeq
-    val report = compileReport(problems, elapsedTimeMillis)
-=======
-    val problems = result match {
-      case compileResult: CompileResult =>
-        val sourceInfos = compileResult.analysis().readSourceInfos().getAllSourceInfos.asScala
-        sourceInfos.values.flatMap(_.getReportedProblems).toSeq
-      case _ => Seq()
-    }
     val isNoOp = InterfaceUtil.toOption(inputs.previousResult.analysis).map(_ == result.analysis)
     val report = compileReport(problems, targetId, elapsedTimeMillis, isNoOp)
->>>>>>> 0a170626
     val params = TaskFinishParams(
       id,
       endTimeMillis,
@@ -161,11 +139,7 @@
     val endTimeMillis = System.currentTimeMillis()
     val elapsedTimeMillis = endTimeMillis - startTimeMillis
     val problems = cause.map(_.problems().toSeq).getOrElse(Seq.empty[Problem])
-<<<<<<< HEAD
-    val report = compileReport(problems, elapsedTimeMillis)
-=======
     val report = compileReport(problems, targetId, elapsedTimeMillis, None)
->>>>>>> 0a170626
     val params = TaskFinishParams(
       id,
       endTimeMillis,
