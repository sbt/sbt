--- conflicted
+++ resolved
@@ -65,7 +65,7 @@
                 else throw LangServerError(ErrorCodes.InvalidRequest, "invalid token")
               } else ()
               setInitialized(true)
-              appendExec(Exec(s"collectAnalyses", Some(r.id), Some(CommandSource(name))))
+              appendExec(Exec(s"collectAnalyses", None, Some(CommandSource(name))))
               jsonRpcRespond(InitializeResult(serverCapabilities), Option(r.id))
 
             case r: JsonRpcRequestMessage if r.method == "textDocument/definition" =>
@@ -105,7 +105,6 @@
     def jsonRpcRespond[A: JsonFormat](event: A, execId: Option[String]): Unit =
       self.jsonRpcRespond(event, execId)
 
-<<<<<<< HEAD
     def jsonRpcRespondError(execId: Option[String], code: Long, message: String): Unit =
       self.jsonRpcRespondError(execId, code, message)
 
@@ -120,44 +119,6 @@
     private[sbt] def setInitialized(value: Boolean): Unit = self.setInitialized(value)
     private[sbt] def onSettingQuery(execId: Option[String], req: Q): Unit =
       self.onSettingQuery(execId, req)
-=======
-  protected def onRequestMessage(request: JsonRpcRequestMessage): Unit = {
-    import sbt.internal.langserver.codec.JsonProtocol._
-    import internalJsonProtocol._
-    def json =
-      request.params.getOrElse(
-        throw LangServerError(ErrorCodes.InvalidParams,
-                              s"param is expected on '${request.method}' method."))
-    log.debug(s"onRequestMessage: $request")
-    request.method match {
-      case "initialize" =>
-        if (authOptions(ServerAuthentication.Token)) {
-          val param = Converter.fromJson[InitializeParams](json).get
-          val optionJson = param.initializationOptions.getOrElse(
-            throw LangServerError(ErrorCodes.InvalidParams,
-                                  "initializationOptions is expected on 'initialize' param."))
-          val opt = Converter.fromJson[InitializeOption](optionJson).get
-          val token = opt.token.getOrElse(sys.error("'token' is missing."))
-          if (authenticate(token)) ()
-          else throw LangServerError(ErrorCodes.InvalidRequest, "invalid token")
-        } else ()
-        setInitialized(true)
-        append(Exec(s"collectAnalyses", None, Some(CommandSource(name))))
-        langRespond(InitializeResult(serverCapabilities), Option(request.id))
-      case "textDocument/definition" =>
-        import scala.concurrent.ExecutionContext.Implicits.global
-        Definition.lspDefinition(json, request.id, CommandSource(name), log)
-      case "sbt/exec" =>
-        val param = Converter.fromJson[SbtExecParams](json).get
-        append(Exec(param.commandLine, Some(request.id), Some(CommandSource(name))))
-      case "sbt/setting" => {
-        import sbt.protocol.codec.JsonProtocol._
-        val param = Converter.fromJson[Q](json).get
-        onSettingQuery(Option(request.id), param)
-      }
-      case unhandledRequest => log.debug(s"Unhandled request received: $unhandledRequest")
-    }
->>>>>>> bf8df381
   }
 
   /**
