/*
 * sbt
 * Copyright 2011 - 2018, Lightbend, Inc.
 * Copyright 2008 - 2010, Mark Harrah
 * Licensed under Apache License 2.0 (see LICENSE)
 */

package sbt
package internal

import java.io.{ Closeable, File, FileInputStream, IOException }
import java.nio.file.attribute.BasicFileAttributes
import java.nio.file.{ FileVisitResult, Files, Path, SimpleFileVisitor }
import java.security.{ DigestInputStream, MessageDigest }
import java.util.concurrent.{ ConcurrentHashMap, TimeUnit }
import java.util.concurrent.atomic.{ AtomicLong, AtomicReference }

import sbt.Def.{ Classpath, ScopedKey, Setting }
import sbt.Scope.GlobalScope
import sbt.SlashSyntax0._
import sbt.internal.inc.classpath.ClasspathFilter
import sbt.internal.util.{ Attributed, ManagedLogger }
import sbt.io.syntax._
import sbt.io.{ Hash, IO }
import sbt.util.Logger

import scala.concurrent.ExecutionContext
import scala.concurrent.duration._
import scala.util.Try
import sbt.util.LoggerContext
import java.util.concurrent.TimeoutException

/**
 * Interface between sbt and a thing running in the background.
 */
private[sbt] abstract class BackgroundJob {
  def humanReadableName: String
  @deprecated("Use awaitTermination that takes a duration argument", "1.4.0")
  final def awaitTermination(): Unit = awaitTermination(Duration.Inf)
  def awaitTermination(duration: Duration): Unit

  /** This waits till the job ends, and returns inner error via `Try`. */
  @deprecated("Use awaitTerminationTry that takes a duration argument", "1.4.0")
  final def awaitTerminationTry(): Try[Unit] = {
    // This implementation is provided only for backward compatibility.
    Try(awaitTermination(Duration.Inf))
  }

  /** This waits till the job ends, and returns inner error via `Try`. */
  def awaitTerminationTry(duration: Duration): Try[Unit] = {
    // This implementation is provided only for backward compatibility.
    Try(awaitTermination(duration))
  }

  def shutdown(): Unit

  // this should be true on construction and stay true until
  // the job is complete
  def isRunning(): Boolean

  // called after stop or on spontaneous exit, closing the result
  // removes the listener
  def onStop(listener: () => Unit)(implicit ex: ExecutionContext): Closeable

  // do we need this or is the spawning task good enough?
  // def tags: SomeType
}

private[sbt] abstract class AbstractJobHandle extends JobHandle {
  override def toString =
    s"JobHandle(${id}, ${humanReadableName}, ${Def.showFullKey.show(spawningTask)})"
}

private[sbt] abstract class AbstractBackgroundJobService extends BackgroundJobService {
  private val nextId = new AtomicLong(1)
  private val pool = new BackgroundThreadPool()
  private val context = LoggerContext(useLog4J)

  private[sbt] def serviceTempDirBase: File
  private[sbt] def useLog4J: Boolean
  private val serviceTempDirRef = new AtomicReference[File]
  private def serviceTempDir: File = serviceTempDirRef.synchronized {
    serviceTempDirRef.get match {
      case null =>
        val dir = IO.createUniqueDirectory(serviceTempDirBase)
        serviceTempDirRef.set(dir)
        dir
      case s => s
    }
  }
  // hooks for sending start/stop events
  protected def onAddJob(@deprecated("unused", "") job: JobHandle): Unit = ()
  protected def onRemoveJob(@deprecated("unused", "") job: JobHandle): Unit = ()
<<<<<<< HEAD
  private val context = LoggerContext()
=======
>>>>>>> 8f1dfb80

  // this mutable state could conceptually go on State except
  // that then every task that runs a background job would have
  // to be a command, so not sure what to do here.
  @volatile
  private final var jobSet = Set.empty[ThreadJobHandle]
  private def addJob(job: ThreadJobHandle): Unit = synchronized {
    onAddJob(job)
    jobSet += job
  }

  private def removeJob(job: ThreadJobHandle): Unit = synchronized {
    onRemoveJob(job)
    jobSet -= job
  }
  override def jobs: Vector[ThreadJobHandle] = jobSet.toVector

  final class ThreadJobHandle(
      override val id: Long,
      override val spawningTask: ScopedKey[_],
      val logger: ManagedLogger,
      val workingDirectory: File,
      val job: BackgroundJob
  ) extends AbstractJobHandle {
    // EC for onStop handler below
    implicit val executionContext: ExecutionContext =
      ExecutionContext.fromExecutor(pool.executor)

    def humanReadableName: String = job.humanReadableName

    job.onStop { () =>
      removeJob(this)
      IO.delete(workingDirectory)
      context.clearAppenders(logger.name)
    }
    addJob(this)
    override final def equals(other: Any): Boolean = other match {
      case handle: JobHandle if handle.id == id => true
      case _                                    => false
    }
    override final def hashCode(): Int = id.hashCode
  }

  private val unknownTask = TaskKey[Unit]("unknownTask", "Dummy value")
  // we use this if we deserialize a handle for a job that no longer exists
  private final class DeadHandle(override val id: Long, override val humanReadableName: String)
      extends AbstractJobHandle {
    override val spawningTask: ScopedKey[_] = unknownTask
  }

  def doRunInBackground(
      spawningTask: ScopedKey[_],
      state: State,
      start: (Logger, File) => BackgroundJob
  ): JobHandle = {
    val id = nextId.getAndIncrement()
    val extracted = Project.extract(state)
    val logger =
      LogManager.constructBackgroundLog(extracted.structure.data, state, context)(spawningTask)
    val workingDir = serviceTempDir / s"job-$id"
    IO.createDirectory(workingDir)
    val job = try {
      new ThreadJobHandle(id, spawningTask, logger, workingDir, start(logger, workingDir))
    } catch {
      case e: Throwable =>
        // TODO: Fix this
        // logger.close()
        throw e
    }
    job
  }

  override def runInBackground(spawningTask: ScopedKey[_], state: State)(
      start: (Logger, File) => Unit
  ): JobHandle = {
    pool.run(this, spawningTask, state)(start)
  }

  override private[sbt] def runInBackgroundWithLoader(spawningTask: ScopedKey[_], state: State)(
      start: (Logger, File) => (Option[ClassLoader], () => Unit)
  ): JobHandle = {
    pool.runWithLoader(this, spawningTask, state)(start)
  }

  override final def close(): Unit = shutdown()
  override def shutdown(): Unit = {
    val deadline = 10.seconds.fromNow
    while (jobSet.nonEmpty && !deadline.isOverdue) {
      jobSet.headOption.foreach {
        case handle: ThreadJobHandle @unchecked =>
          if (handle.job.isRunning) {
            handle.job.shutdown()
            handle.job.awaitTerminationTry(10.seconds)
          }
          jobSet = jobSet - handle
        case _ => //
      }
    }
    pool.close()
    Option(serviceTempDirRef.get).foreach(IO.delete)
  }

  private def withHandle(job: JobHandle)(f: ThreadJobHandle => Unit): Unit = job match {
    case handle: ThreadJobHandle @unchecked => f(handle)
    case _: DeadHandle @unchecked           => () // nothing to stop or wait for
    case other =>
      sys.error(
        s"BackgroundJobHandle does not originate with the current BackgroundJobService: $other"
      )
  }

  override def stop(job: JobHandle): Unit =
    withHandle(job)(_.job.shutdown())

  override def waitFor(job: JobHandle): Unit =
    withHandle(job)(_.job.awaitTermination(Duration.Inf))

  override def toString(): String = s"BackgroundJobService(jobs=${jobs.map(_.id).mkString})"

  /**
   *
   * Copies products to the working directory, and the rest to the serviceTempDir of this service,
   * both wrapped in a stamp of the file contents.
   * This is intended to minimize the file copying and accumulation of the unused JAR file.
   * Since working directory is wiped out when the background job ends, the product JAR is deleted too.
   * Meanwhile, the rest of the dependencies are cached for the duration of this service.
   *
   * @param products the portion of the classpath that is generated by the task
   * @param full the entire classpath of the task
   * @param workingDirectory the directory into which jars and class files are copied
   * @param hashFileContents toggles whether or not the contents of each files should be hashed
   *                         to determine whether it has changed. When false, the last modified
   *                         time is used instead.
   *
   * @return a classpath pointing to jar and class files in the working directory
   */
  override private[sbt] def copyClasspath(
      products: Classpath,
      full: Classpath,
      workingDirectory: File,
      hashFileContents: Boolean
  ): Classpath = {
    def syncTo(dir: File)(source0: Attributed[File]): Attributed[File] = {
      val source = source0.data
      val hash8 = Hash.toHex(Hash(source.toString)).take(8)
      val id: File => String = if (hashFileContents) hash else lastModified
      val dest = dir / hash8 / id(source) / source.getName
      if (!dest.exists) {
        if (source.isDirectory) IO.copyDirectory(source, dest)
        else IO.copyFile(source, dest)
      }
      Attributed.blank(dest)
    }
    val xs = (products.toVector map { syncTo(workingDirectory / "target") }) ++
      ((full diff products) map { syncTo(serviceTempDir / "target") })
    xs
  }

  /** An alternative to sbt.io.Hash that handles java.io.File being a directory. */
  private def hash(f: File): String = {
    val digest = MessageDigest.getInstance("SHA")
    val buffer = new Array[Byte](8192)
    Files.walkFileTree(
      f.toPath,
      new SimpleFileVisitor[Path]() {
        override def visitFile(file: Path, attrs: BasicFileAttributes): FileVisitResult = {
          val dis = new DigestInputStream(new FileInputStream(file.toFile), digest)
          try {
            while (dis.read(buffer) >= 0) ()
            FileVisitResult.CONTINUE
          } catch {
            case _: IOException => FileVisitResult.TERMINATE
          } finally dis.close()
        }
      }
    )
    Hash.toHex(Hash(digest.digest)).take(8)
  }

  /**
   * Computes the last modified time of a file or the maximum last file of the contents of a
   * directory.
   *
   * @param f the file or directory for which we calculate the last modified time
   * @return the last modified time of the file or the maximum last modified time of the contents
   *         of the directory.
   */
  private def lastModified(f: File): String = {
    var lastModified = 0L
    Files.walkFileTree(
      f.toPath,
      new SimpleFileVisitor[Path]() {
        override def visitFile(file: Path, attrs: BasicFileAttributes): FileVisitResult = {
          val lm = attrs.lastModifiedTime.toMillis
          if (lm > lastModified) lastModified = lm
          FileVisitResult.CONTINUE
        }
      }
    )
    lastModified.toString
  }

  /** Copies classpath to temporary directories. */
  override def copyClasspath(
      products: Classpath,
      full: Classpath,
      workingDirectory: File
  ): Classpath =
    copyClasspath(products, full, workingDirectory, hashFileContents = true)
}

private[sbt] object BackgroundThreadPool {
  sealed trait Status
  case object Waiting extends Status
  final case class Running(thread: Thread) extends Status
  // the oldThread is None if we never ran
  final case class Stopped(oldThread: Option[Thread]) extends Status
}

private[sbt] class BackgroundThreadPool extends java.io.Closeable {

  private val nextThreadId = new java.util.concurrent.atomic.AtomicInteger(1)
  private val threadGroup = Thread.currentThread.getThreadGroup()

  private val threadFactory = new java.util.concurrent.ThreadFactory() {
    override def newThread(runnable: Runnable): Thread = {
      val thread =
        new Thread(threadGroup, runnable, s"sbt-bg-threads-${nextThreadId.getAndIncrement}")
      // Do NOT setDaemon because then the code in TaskExit.scala in sbt will insta-kill
      // the backgrounded process, at least for the case of the run task.
      thread
    }
  }

  private[internal] val executor = new java.util.concurrent.ThreadPoolExecutor(
    0, /* corePoolSize */
    32, /* maxPoolSize, max # of bg tasks */
    2,
    java.util.concurrent.TimeUnit.SECONDS,
    /* keep alive unused threads this long (if corePoolSize < maxPoolSize) */
    new java.util.concurrent.SynchronousQueue[Runnable](),
    threadFactory
  )

  private class BackgroundRunnable(val taskName: String, body: () => Unit)
      extends BackgroundJob
      with Runnable {
    import BackgroundThreadPool._
    private val finishedLatch = new java.util.concurrent.CountDownLatch(1)
    // synchronize to read/write this, no sync to just read
    @volatile
    private var status: Status = Waiting

    // This is used to capture exceptions that are caught in this background job.
    private var exitTry: Option[Try[Unit]] = None

    // double-finally for extra paranoia that we will finishedLatch.countDown
    override def run() =
      try {
        val go = synchronized {
          status match {
            case Waiting =>
              status = Running(Thread.currentThread())
              true
            case Stopped(_) =>
              false
            case Running(_) =>
              throw new RuntimeException("Impossible status of bg thread")
          }
        }
        try {
          if (go) {
            exitTry = Option(Try(body()))
          }
        } finally cleanup()
      } finally finishedLatch.countDown()

    private class StopListener(val callback: () => Unit, val executionContext: ExecutionContext)
        extends Closeable {
      override def close(): Unit = removeListener(this)
      override def hashCode: Int = System.identityHashCode(this)
      override def equals(other: Any): Boolean = other match {
        case r: AnyRef => this eq r
        case _         => false
      }
    }

    // access is synchronized
    private var stopListeners = Set.empty[StopListener]

    private def removeListener(listener: StopListener): Unit = synchronized {
      stopListeners -= listener
    }

    def cleanup(): Unit = {
      // avoid holding any lock while invoking callbacks, and
      // handle callbacks being added by other callbacks, just
      // to be all fancy.
      while (synchronized { stopListeners.nonEmpty }) {
        val listeners = synchronized {
          val list = stopListeners.toList
          stopListeners = Set.empty
          list
        }
        listeners.foreach { l =>
          l.executionContext.execute(() => l.callback())
        }
      }
    }

    override def onStop(listener: () => Unit)(implicit ex: ExecutionContext): Closeable =
      synchronized {
        val result = new StopListener(listener, ex)
        stopListeners += result
        result
      }
    override def awaitTermination(duration: Duration): Unit = {
      val finished = duration match {
        case fd: FiniteDuration => finishedLatch.await(fd.toMillis, TimeUnit.MILLISECONDS)
        case _                  => finishedLatch.await(); true
      }
      exitTry.foreach(_.fold(e => throw e, identity))
      if (!finished) throw new TimeoutException
    }

    override def humanReadableName: String = taskName
    override def isRunning(): Boolean =
      status match {
        case Waiting               => true // we start as running from BackgroundJob perspective
        case Running(thread)       => thread.isAlive()
        case Stopped(threadOption) => threadOption.map(_.isAlive()).getOrElse(false)
      }
    override def shutdown(): Unit =
      synchronized {
        status match {
          case Waiting =>
            status = Stopped(None) // makes run() not run the body
          case Running(thread) =>
            status = Stopped(Some(thread))
            thread.interrupt()
          case Stopped(threadOption) =>
            // sleep to avoid consuming a lot of CPU
            try {
              Thread.sleep(10)
            } catch {
              case e: InterruptedException =>
                Thread.currentThread().interrupt();
            }
            // try to interrupt again! woot!
            threadOption.foreach(_.interrupt())
        }
      }
  }
  private class BackgroundRunnableWithLoader(
      val loader: Option[ClassLoader],
      taskName: String,
      body: () => Unit
  ) extends BackgroundRunnable(taskName, body) {
    override def awaitTermination(duration: Duration): Unit = {
      try super.awaitTermination(duration)
      finally loader.foreach {
        case ac: AutoCloseable   => ac.close()
        case cp: ClasspathFilter => cp.close()
        case _                   =>
      }
    }
  }

  def run(manager: AbstractBackgroundJobService, spawningTask: ScopedKey[_], state: State)(
      work: (Logger, File) => Unit
  ): JobHandle = {
    def start(logger: Logger, workingDir: File): BackgroundJob = {
      val runnable = new BackgroundRunnable(spawningTask.key.label, { () =>
        work(logger, workingDir)
      })
      executor.execute(runnable)
      runnable
    }
    manager.doRunInBackground(spawningTask, state, start _)
  }

  private[sbt] def runWithLoader(
      manager: AbstractBackgroundJobService,
      spawningTask: ScopedKey[_],
      state: State
  )(
      getWork: (Logger, File) => (Option[ClassLoader], () => Unit)
  ): JobHandle = {
    def start(logger: Logger, workingDir: File): BackgroundJob = {
      val (loader, work) = getWork(logger, workingDir)
      val runnable = new BackgroundRunnableWithLoader(loader, spawningTask.key.label, work)
      executor.execute(runnable)
      runnable
    }
    manager.doRunInBackground(spawningTask, state, start _)
  }

  override def close(): Unit = {
    executor.shutdown()
  }
}

private[sbt] class DefaultBackgroundJobService(
    private[sbt] val serviceTempDirBase: File,
    override private[sbt] val useLog4J: Boolean
) extends AbstractBackgroundJobService {
  @deprecated("Use the constructor that specifies the background job temporary directory", "1.4.0")
  def this() = this(IO.createTemporaryDirectory, false)
}
private[sbt] object DefaultBackgroundJobService {

  private[this] val backgroundJobServices = new ConcurrentHashMap[File, DefaultBackgroundJobService]
  private[sbt] def shutdown(): Unit = {
    backgroundJobServices.values.forEach(_.shutdown())
    backgroundJobServices.clear()
  }
  private[sbt] lazy val backgroundJobServiceSetting: Setting[_] =
    (GlobalScope / Keys.bgJobService) := {
      val path = (GlobalScope / sbt.Keys.bgJobServiceDirectory).value
      val useLog4J = (GlobalScope / Keys.useLog4J).value
      val newService = new DefaultBackgroundJobService(path, useLog4J)
      backgroundJobServices.putIfAbsent(path, newService) match {
        case null => newService
        case s =>
          newService.shutdown()
          s
      }
    }
  private[sbt] lazy val backgroundJobServiceSettings: Seq[Def.Setting[_]] = Def.settings(
    (GlobalScope / Keys.bgJobServiceDirectory) := {
      sbt.Keys.appConfiguration.value.baseDirectory / "target" / "bg-jobs"
    },
    backgroundJobServiceSetting
  )
}<|MERGE_RESOLUTION|>--- conflicted
+++ resolved
@@ -74,7 +74,7 @@
 private[sbt] abstract class AbstractBackgroundJobService extends BackgroundJobService {
   private val nextId = new AtomicLong(1)
   private val pool = new BackgroundThreadPool()
-  private val context = LoggerContext(useLog4J)
+  private val context = LoggerContext()
 
   private[sbt] def serviceTempDirBase: File
   private[sbt] def useLog4J: Boolean
@@ -91,10 +91,6 @@
   // hooks for sending start/stop events
   protected def onAddJob(@deprecated("unused", "") job: JobHandle): Unit = ()
   protected def onRemoveJob(@deprecated("unused", "") job: JobHandle): Unit = ()
-<<<<<<< HEAD
-  private val context = LoggerContext()
-=======
->>>>>>> 8f1dfb80
 
   // this mutable state could conceptually go on State except
   // that then every task that runs a background job would have
