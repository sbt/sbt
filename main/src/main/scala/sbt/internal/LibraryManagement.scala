--- conflicted
+++ resolved
@@ -199,17 +199,8 @@
     import config.{ updateConfiguration, module }
     import module.{ id, dependencies, scalaModuleInfo }
     val base = restrictedCopy(id, true).withName(id.name + "$" + label)
-<<<<<<< HEAD
     val mod = lm.moduleDescriptor(base, dependencies, scalaModuleInfo)
     val report = lm.update(mod, updateConfiguration, uwconfig, log) match {
-=======
-    val moduleSettings = ModuleDescriptorConfiguration(base, ModuleInfo(base.name))
-      .withScalaModuleInfo(scalaModuleInfo)
-      .withDependencies(deps)
-      .withConfigurations(mod.configurations)
-    val module = lm.moduleDescriptor(moduleSettings)
-    val report = lm.update(module, c, uwconfig, log) match {
->>>>>>> 0a170626
       case Right(r) => r
       case Left(w) =>
         throw w.resolveException
