--- conflicted
+++ resolved
@@ -40,11 +40,8 @@
       scalaFullVersion: Option[String],
       uo: UpdateOptions = UpdateOptions(),
       overrideScalaVersion: Boolean = true,
-<<<<<<< HEAD
+      appendSbtCrossVersion: Boolean = false,
       platform: Option[String] = None,
-=======
-      appendSbtCrossVersion: Boolean = false
->>>>>>> 8ab867dc
   ): IvySbt#Module = {
     val scalaModuleInfo = scalaFullVersion map { fv =>
       ScalaModuleInfo(
