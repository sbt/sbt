package sbt.internal.librarymanagement

import sbt.io.IO
import sbt.io.syntax._
import java.io.File
import sbt.internal.util.ConsoleLogger
import sbt.librarymanagement._
import sbt.librarymanagement.ivy._
import cross.CrossVersionUtil
import Configurations._

trait BaseIvySpecification extends AbstractEngineSpec {
  def currentBase: File = new File(".")
  def label: String = this.getClass.getSimpleName
  def currentTarget: File = currentBase / "target" / label / "ivyhome"
  def currentManaged: File = currentBase / "target" / label / "lib_managed"
  def currentDependency: File = currentBase / "target" / label / "dependency"
  def defaultModuleId: ModuleID =
    ModuleID("com.example", "foo", "0.1.0").withConfigurations(Some("compile"))

  def scala2_13 = "2.13.10"

  lazy val log = ConsoleLogger()
  def lmEngine(uo: UpdateOptions = UpdateOptions()): DependencyResolution =
    IvyDependencyResolution(mkIvyConfiguration(uo))

  def configurations = Vector(Compile, Test, Runtime)

  def module(
      moduleId: ModuleID,
      deps: Vector[ModuleID],
      scalaFullVersion: Option[String]
  ): ModuleDescriptor = {
    module(moduleId, deps, scalaFullVersion, UpdateOptions(), true)
  }

  def module(
      moduleId: ModuleID,
      deps: Vector[ModuleID],
      scalaFullVersion: Option[String],
      uo: UpdateOptions = UpdateOptions(),
      overrideScalaVersion: Boolean = true,
<<<<<<< HEAD
      appendSbtCrossVersion: Boolean = false,
      platform: Option[String] = None,
=======
      platform: Option[String] = None,
      appendSbtCrossVersion: Boolean = false,
>>>>>>> 4f108dfc
  ): IvySbt#Module = {
    val scalaModuleInfo = scalaFullVersion map { fv =>
      ScalaModuleInfo(
        scalaFullVersion = fv,
        scalaBinaryVersion = CrossVersionUtil.binaryScalaVersion(fv),
        configurations = Vector.empty,
        checkExplicit = true,
        filterImplicit = false,
        overrideScalaVersion = overrideScalaVersion
      )
        .withPlatform(platform)
    }

    val moduleSetting: ModuleSettings = ModuleDescriptorConfiguration(moduleId, ModuleInfo("foo"))
      .withDependencies(deps)
      .withConfigurations(configurations)
      .withScalaModuleInfo(scalaModuleInfo)
    val ivySbt = new IvySbt(mkIvyConfiguration(uo))
    new ivySbt.Module(moduleSetting, appendSbtCrossVersion)
  }

  def resolvers: Vector[Resolver] = Vector(Resolver.mavenCentral)

  def chainResolver = ChainedResolver("sbt-chain", resolvers)

  def mkIvyConfiguration(uo: UpdateOptions): IvyConfiguration = {
    val moduleConfs = Vector(ModuleConfiguration("*", chainResolver))
    val resCacheDir = currentTarget / "resolution-cache"
    InlineIvyConfiguration()
      .withPaths(IvyPaths(currentBase.toString, Some(currentTarget.toString)))
      .withResolvers(resolvers)
      .withModuleConfigurations(moduleConfs)
      .withChecksums(Vector.empty)
      .withResolutionCacheDir(resCacheDir)
      .withLog(log)
      .withUpdateOptions(uo)
  }

  def makeUpdateConfiguration(
      offline: Boolean,
      metadataDirectory: Option[File]
  ): UpdateConfiguration = {
    val retrieveConfig = RetrieveConfiguration()
      .withRetrieveDirectory(currentManaged)
      .withOutputPattern(Resolver.defaultRetrievePattern)
      .withSync(false)

    UpdateConfiguration()
      .withRetrieveManaged(retrieveConfig)
      .withLogging(UpdateLogging.Full)
      .withOffline(offline)
      .withMetadataDirectory(metadataDirectory)
  }

  def updateEither(module: ModuleDescriptor): Either[UnresolvedWarning, UpdateReport] =
    ivyUpdateEither(module)

  def ivyUpdateEither(module: ModuleDescriptor): Either[UnresolvedWarning, UpdateReport] = {
    module match {
      case m: IvySbt#Module =>
        val config = makeUpdateConfiguration(false, Some(currentDependency))
        IvyActions.updateEither(m, config, UnresolvedWarningConfiguration(), log)
    }
  }

  def cleanCache(): Unit = cleanIvyCache()
  def cleanIvyCache(): Unit = IO.delete(currentTarget / "cache")

  override def cleanCachedResolutionCache(module: ModuleDescriptor): Unit = {
    module match {
      case m: IvySbt#Module => IvyActions.cleanCachedResolutionCache(m, log)
    }
  }

  def ivyUpdate(module: ModuleDescriptor): UpdateReport =
    update(module)

  def mkPublishConfiguration(
      resolver: Resolver,
      artifacts: Map[Artifact, File]
  ): PublishConfiguration = {
    PublishConfiguration()
      .withResolverName(resolver.name)
      .withArtifacts(artifacts.toVector)
      .withChecksums(Vector.empty)
      .withOverwrite(true)
  }

  def ivyPublish(module: IvySbt#Module, config: PublishConfiguration) = {
    IvyActions.publish(module, config, log)
  }
}<|MERGE_RESOLUTION|>--- conflicted
+++ resolved
@@ -40,13 +40,8 @@
       scalaFullVersion: Option[String],
       uo: UpdateOptions = UpdateOptions(),
       overrideScalaVersion: Boolean = true,
-<<<<<<< HEAD
       appendSbtCrossVersion: Boolean = false,
       platform: Option[String] = None,
-=======
-      platform: Option[String] = None,
-      appendSbtCrossVersion: Boolean = false,
->>>>>>> 4f108dfc
   ): IvySbt#Module = {
     val scalaModuleInfo = scalaFullVersion map { fv =>
       ScalaModuleInfo(
