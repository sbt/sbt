--- conflicted
+++ resolved
@@ -177,8 +177,6 @@
             // done this way for access to protected methods.
             setArtifactPatterns(pattern)
             setIvyPatterns(pattern)
-<<<<<<< HEAD
-=======
           }
           override protected def findResourceUsingPattern(
               mrid: ModuleRevisionId,
@@ -205,7 +203,6 @@
               case None =>
                 super.findResourceUsingPattern(mrid, pattern, artifact, rmdparser, date)
             }
->>>>>>> 8ab867dc
           }
         }
         val resolver = new PluginCapableResolver
@@ -262,8 +259,6 @@
           case r: DependencyResolver => r
         }
     }
-<<<<<<< HEAD
-=======
   }
 
   private def getSbtPluginCrossVersion(extraAttributes: Map[String, String]): Option[String] = {
@@ -271,7 +266,6 @@
       sbtVersion <- extraAttributes.get(PomExtraDependencyAttributes.SbtVersionKey)
       scalaVersion <- extraAttributes.get(PomExtraDependencyAttributes.ScalaVersionKey)
     } yield s"_${scalaVersion}_$sbtVersion"
->>>>>>> 8ab867dc
   }
 
   private sealed trait DescriptorRequired extends BasicResolver {
