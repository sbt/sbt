package sbt.internal.librarymanagement
package ivyint

import java.net.{ HttpURLConnection, URL, UnknownHostException }
import java.io._

import scala.util.control.NonFatal

import okhttp3.{ MediaType, OkUrlFactory, Request, RequestBody }
import okhttp3.internal.http.HttpDate

import okhttp3.{ JavaNetAuthenticator => _, _ }
import okio._

import org.apache.ivy.util.{ CopyProgressEvent, CopyProgressListener, Message }
import org.apache.ivy.util.url.{ AbstractURLHandler, BasicURLHandler, IvyAuthenticator, URLHandler }
import org.apache.ivy.util.url.URLHandler._
import sbt.io.IO

// Copied from Ivy's BasicURLHandler.
class GigahorseUrlHandler extends AbstractURLHandler {

  import GigahorseUrlHandler._

  /**
   * Returns the URLInfo of the given url or a #UNAVAILABLE instance,
   * if the url is not reachable.
   */
  def getURLInfo(url: URL): URLInfo = getURLInfo(url, 0)

  /**
   * Returns the URLInfo of the given url or a #UNAVAILABLE instance,
   * if the url is not reachable.
   */
  def getURLInfo(url0: URL, timeout: Int): URLInfo = {
    // Install the ErrorMessageAuthenticator
    if ("http" == url0.getProtocol || "https" == url0.getProtocol) {
      IvyAuthenticator.install()
      ErrorMessageAuthenticator.install()
    }

    val url = normalizeToURL(url0)
    val request = new Request.Builder()
      .url(url)

    if (getRequestMethod == URLHandler.REQUEST_METHOD_HEAD) request.head() else request.get()

    val response = okHttpClient.newCall(request.build()).execute()
    try {
      val infoOption = try {

        if (checkStatusCode(url, response)) {
          val bodyCharset =
            BasicURLHandler.getCharSetFromContentType(
              Option(response.body().contentType()).map(_.toString).orNull)
          Some(
            new SbtUrlInfo(true,
                           response.body().contentLength(),
                           lastModifiedTimestamp(response),
                           bodyCharset))
        } else None
        //
        //      Commented out for now - can potentially be used for non HTTP urls
        //
        //      val contentLength: Long = con.getContentLengthLong
        //      if (contentLength <= 0) None
        //      else {
        //        // TODO: not HTTP... maybe we *don't* want to default to ISO-8559-1 here?
        //        val bodyCharset = BasicURLHandler.getCharSetFromContentType(con.getContentType)
        //        Some(new SbtUrlInfo(true, contentLength, con.getLastModified(), bodyCharset))
        //      }

      } catch {
        case e: UnknownHostException =>
          Message.warn("Host " + e.getMessage + " not found. url=" + url)
          Message.info(
            "You probably access the destination server through "
              + "a proxy server that is not well configured.")
          None
        case e: IOException =>
          Message.error("Server access Error: " + e.getMessage + " url=" + url)
          None
      }
      infoOption.getOrElse(UNAVAILABLE)
    } finally {
      response.close()
    }
  }

  //The caller of this *MUST* call Response.close()
  private def getUrl(url0: URL): okhttp3.Response = {
    // Install the ErrorMessageAuthenticator
    if ("http" == url0.getProtocol || "https" == url0.getProtocol) {
      IvyAuthenticator.install()
      ErrorMessageAuthenticator.install()
    }

    val url = normalizeToURL(url0)
    val request = new Request.Builder()
      .url(url)
      .get()
      .build()

    val response = okHttpClient.newCall(request).execute()
    try {
      if (!checkStatusCode(url, response)) {
        throw new IOException(
          "The HTTP response code for " + url + " did not indicate a success."
            + " See log for more detail.")
      }
      response
    } catch {
      case NonFatal(e) =>
        //ensure the response gets closed if there's an error
        response.close()
        throw e
    }

  }

  def openStream(url: URL): InputStream = {
    //It's assumed that the caller of this will call close() on the supplied inputstream,
    // thus closing the OkHTTP request
    getUrl(url).body().byteStream()
  }

  def download(url: URL, dest: File, l: CopyProgressListener): Unit = {

    val response = getUrl(url)
    try {

      if (l != null) {
        l.start(new CopyProgressEvent())
      }
      val sink = Okio.buffer(Okio.sink(dest))
      try {
        sink.writeAll(response.body().source())
        sink.flush()
      } finally {
        sink.close()
      }

      val contentLength = response.body().contentLength()
      if (contentLength != -1 && dest.length != contentLength) {
        IO.delete(dest)
        throw new IOException(
          "Downloaded file size doesn't match expected Content Length for " + url
            + ". Please retry.")
      }

      val lastModified = lastModifiedTimestamp(response)
      if (lastModified > 0) {
        IO.setModifiedTimeOrFalse(dest, lastModified)
      }

      if (l != null) {
        l.end(new CopyProgressEvent(EmptyBuffer, contentLength))
      }

    } finally {
      response.close()
    }
  }

  def upload(source: File, dest0: URL, l: CopyProgressListener): Unit = {

    if (("http" != dest0.getProtocol) && ("https" != dest0.getProtocol)) {
      throw new UnsupportedOperationException("URL repository only support HTTP PUT at the moment")
    }

    IvyAuthenticator.install()
    ErrorMessageAuthenticator.install()

    val dest = normalizeToURL(dest0)

    val body = RequestBody.create(MediaType.parse("application/octet-stream"), source)

    val request = new Request.Builder()
      .url(dest)
      .put(body)
      .build()

    if (l != null) {
      l.start(new CopyProgressEvent())
    }
    val response = okHttpClient.newCall(request).execute()
    try {
      if (l != null) {
        l.end(new CopyProgressEvent(EmptyBuffer, source.length()))
      }
      validatePutStatusCode(dest, response.code(), response.message())
    } finally {
      response.close()
    }
  }

}

object GigahorseUrlHandler {
  import gigahorse.HttpClient
<<<<<<< HEAD
  import okhttp3.{ OkHttpClient, JavaNetAuthenticator }
  import sbt.librarymanagement.Http
=======
  import gigahorse.support.okhttp.Gigahorse
  import okhttp3.OkHttpClient
>>>>>>> 70ff5cce

  // This is requires to access the constructor of URLInfo.
  private[sbt] class SbtUrlInfo(available: Boolean,
                                contentLength: Long,
                                lastModified: Long,
                                bodyCharset: String)
      extends URLInfo(available, contentLength, lastModified, bodyCharset) {
    def this(available: Boolean, contentLength: Long, lastModified: Long) = {
      this(available, contentLength, lastModified, null)
    }
  }

  private val EmptyBuffer: Array[Byte] = new Array[Byte](0)

  lazy val http: HttpClient = Http.http

  private lazy val okHttpClient: OkHttpClient = {
    http
      .underlying[OkHttpClient]
      .newBuilder()
      .authenticator(new sbt.internal.librarymanagement.JavaNetAuthenticator)
      .followRedirects(true)
      .followSslRedirects(true)
      .build
  }

  @deprecated("Use the Gigahorse HttpClient directly instead.", "librarymanagement-ivy 1.0.1")
  private[sbt] def urlFactory = {
    new OkUrlFactory(okHttpClient)
  }

  @deprecated("Use the Gigahorse HttpClient directly instead.", "librarymanagement-ivy 1.0.1")
  private[sbt] def open(url: URL): HttpURLConnection =
    urlFactory.open(url)

  private def checkStatusCode(url: URL, response: Response): Boolean =
    response.code() match {
      case 200                                          => true
      case 204 if "HEAD" == response.request().method() => true
      case status =>
        Message.debug("HTTP response status: " + status + " url=" + url)
        if (status == 407 /* PROXY_AUTHENTICATION_REQUIRED */ ) {
          Message.warn("Your proxy requires authentication.")
        } else if (status == 401) {
          Message.warn(
            "CLIENT ERROR: 401 Unauthorized. Check your resolvers username and password.")
        } else if (String.valueOf(status).startsWith("4")) {
          Message.verbose("CLIENT ERROR: " + response.message() + " url=" + url)
        } else if (String.valueOf(status).startsWith("5")) {
          Message.error("SERVER ERROR: " + response.message() + " url=" + url)
        }
        false
    }

  private def lastModifiedTimestamp(response: Response): Long = {
    val lastModifiedDate =
      Option(response.headers().get("Last-Modified")).flatMap { headerValue =>
        Option(HttpDate.parse(headerValue))
      }

    lastModifiedDate.map(_.getTime).getOrElse(0)
  }

}<|MERGE_RESOLUTION|>--- conflicted
+++ resolved
@@ -198,13 +198,8 @@
 
 object GigahorseUrlHandler {
   import gigahorse.HttpClient
-<<<<<<< HEAD
-  import okhttp3.{ OkHttpClient, JavaNetAuthenticator }
+  import okhttp3.OkHttpClient
   import sbt.librarymanagement.Http
-=======
-  import gigahorse.support.okhttp.Gigahorse
-  import okhttp3.OkHttpClient
->>>>>>> 70ff5cce
 
   // This is requires to access the constructor of URLInfo.
   private[sbt] class SbtUrlInfo(available: Boolean,
