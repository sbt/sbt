/* sbt -- Simple Build Tool
 * Copyright 2008, 2009, 2010  Mark Harrah
 */
package sbt.librarymanagement

<<<<<<< HEAD
import scala.annotation.tailrec
import scala.quoted.*
=======
import scala.annotation.{ nowarn, tailrec }
import scala.language.experimental.macros
>>>>>>> 8ab867dc

object Configurations {
  inline def config(name: String): Configuration = ${
    ConfigurationMacro.configMacroImpl('{ name })
  }
  def default: Vector[Configuration] = defaultMavenConfigurations
  def defaultMavenConfigurations: Vector[Configuration] =
    Vector(Compile, Runtime, Test, Provided, Optional)
  def defaultInternal: Vector[Configuration] =
    Vector(CompileInternal, RuntimeInternal, TestInternal)
  def auxiliary: Vector[Configuration] = Vector(Pom)
  def names(cs: Vector[Configuration]): Vector[String] = cs.map(_.name)
  def refs(cs: Vector[Configuration]): Vector[ConfigRef] = cs.map(_.toConfigRef)

  lazy val RuntimeInternal = optionalInternal(Runtime)
  lazy val TestInternal = fullInternal(Test)
  @nowarn
  lazy val IntegrationTestInternal = fullInternal(IntegrationTest)
  lazy val CompileInternal = fullInternal(Compile)

  @nowarn
  def internalMap(c: Configuration) = c match {
    case Compile         => CompileInternal
    case Test            => TestInternal
    case Runtime         => RuntimeInternal
    case IntegrationTest => IntegrationTestInternal
    case _               => c
  }

  private[sbt] def internal(base: Configuration, ext: Configuration*) =
    Configuration.of(base.id + "Internal", base.name + "-internal").extend(ext: _*).hide
  private[sbt] def fullInternal(base: Configuration): Configuration =
    internal(base, base, Optional, Provided)
  private[sbt] def optionalInternal(base: Configuration): Configuration =
    internal(base, base, Optional)

  lazy val Default = Configuration.of("Default", "default")
  lazy val Compile = Configuration.of("Compile", "compile")
  @deprecated("Create a separate subproject for testing instead", "1.9.0")
  lazy val IntegrationTest = Configuration.of("IntegrationTest", "it") extend (Runtime)
  lazy val Provided = Configuration.of("Provided", "provided")
  lazy val Runtime = Configuration.of("Runtime", "runtime") extend (Compile)
  lazy val Test = Configuration.of("Test", "test") extend (Runtime)
  lazy val System = Configuration.of("System", "system")
  lazy val Optional = Configuration.of("Optional", "optional")
  lazy val Pom = Configuration.of("Pom", "pom")

  lazy val ScalaTool = Configuration.of("ScalaTool", "scala-tool").hide
  lazy val ScalaDocTool = Configuration.of("ScalaDocTool", "scala-doc-tool").hide
  lazy val CompilerPlugin = Configuration.of("CompilerPlugin", "plugin").hide
  lazy val Component = Configuration.of("Component", "component").hide

  private[sbt] val DefaultMavenConfiguration = defaultConfiguration(true)
  private[sbt] val DefaultIvyConfiguration = defaultConfiguration(false)
  private[sbt] def DefaultConfiguration(mavenStyle: Boolean) =
    if (mavenStyle) DefaultMavenConfiguration else DefaultIvyConfiguration
  private[sbt] def defaultConfiguration(mavenStyle: Boolean) =
    if (mavenStyle) Configurations.Compile else Configurations.Default
  private[sbt] def removeDuplicates(configs: Iterable[Configuration]) =
    Set(
      scala.collection.mutable
        .Map(configs.map(config => (config.name, config)).toSeq: _*)
        .values
        .toList: _*
    )

  /** Returns true if the configuration should be under the influence of scalaVersion. */
  @nowarn
  private[sbt] def underScalaVersion(c: Configuration): Boolean =
    c match {
      case Default | Compile | IntegrationTest | Provided | Runtime | Test | Optional |
          CompilerPlugin | CompileInternal | RuntimeInternal | TestInternal =>
        true
      case config =>
        config.extendsConfigs exists underScalaVersion
    }
}

private[librarymanagement] abstract class ConfigurationExtra {
  def id: String
  def name: String
  def description: String
  def isPublic: Boolean
  def extendsConfigs: Vector[Configuration]
  def transitive: Boolean

  require(name != null && !name.isEmpty)
  require(description != null)

  def describedAs(newDescription: String) =
    Configuration.of(id, name, newDescription, isPublic, extendsConfigs, transitive)
  def extend(configs: Configuration*) =
    Configuration.of(
      id,
      name,
      description,
      isPublic,
      configs.toVector ++ extendsConfigs,
      transitive
    )
  def notTransitive = intransitive
  def intransitive = Configuration.of(id, name, description, isPublic, extendsConfigs, false)
  def hide = Configuration.of(id, name, description, false, extendsConfigs, transitive)
}

private[sbt] object ConfigurationMacro:
  def configMacroImpl(name: Expr[String])(using Quotes): Expr[Configuration] = {
    import quotes.reflect.*
    def enclosingTerm(sym: Symbol): Symbol =
      sym match
        case sym if sym.flags is Flags.Macro => enclosingTerm(sym.owner)
        case sym if !sym.isTerm              => enclosingTerm(sym.owner)
        case _                               => sym
    val term = enclosingTerm(Symbol.spliceOwner)
    if !term.isValDef then
      report.error(
        """config must be directly assigned to a val, such as `val Tooling = config("tooling")`."""
      )

    val enclosingValName = term.name
    if enclosingValName.head.isLower then report.error("configuration id must be capitalized")
    val id = Expr(enclosingValName)
    '{ Configuration.of($id, $name) }
  }
end ConfigurationMacro

private[librarymanagement] abstract class ConfigRefFunctions {
  implicit def configToConfigRef(c: Configuration): ConfigRef =
    c.toConfigRef
}<|MERGE_RESOLUTION|>--- conflicted
+++ resolved
@@ -3,13 +3,8 @@
  */
 package sbt.librarymanagement
 
-<<<<<<< HEAD
-import scala.annotation.tailrec
+import scala.annotation.{ nowarn, tailrec }
 import scala.quoted.*
-=======
-import scala.annotation.{ nowarn, tailrec }
-import scala.language.experimental.macros
->>>>>>> 8ab867dc
 
 object Configurations {
   inline def config(name: String): Configuration = ${
