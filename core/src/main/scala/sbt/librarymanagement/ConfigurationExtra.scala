--- conflicted
+++ resolved
@@ -111,11 +111,7 @@
 }
 
 private[sbt] object ConfigurationMacro:
-<<<<<<< HEAD
-  def configMacroImpl(name: Expr[String])(using Quotes): Expr[Configuration] = {
-=======
   def configMacroImpl(name: Expr[String])(using Quotes): Expr[Configuration] =
->>>>>>> 4f108dfc
     import quotes.reflect.*
     def enclosingTerm(sym: Symbol): Symbol =
       sym match
@@ -132,10 +128,6 @@
     if enclosingValName.head.isLower then report.error("configuration id must be capitalized")
     val id = Expr(enclosingValName)
     '{ Configuration.of($id, $name) }
-<<<<<<< HEAD
-  }
-=======
->>>>>>> 4f108dfc
 end ConfigurationMacro
 
 private[librarymanagement] abstract class ConfigRefFunctions {
