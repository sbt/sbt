/* sbt -- Simple Build Tool
 * Copyright 2008, 2009, 2010  Mark Harrah
 */
package sbt.librarymanagement

import java.io.{ IOException, File }
import java.net.{ URI, URL }
import scala.annotation.nowarn
import scala.xml.XML
import org.xml.sax.SAXParseException
import sbt.util.Logger
import java.net.URI

final class RawRepository(val resolver: AnyRef, name: String) extends Resolver(name) {
  override def toString = "Raw(" + resolver.toString + ")"

  override def equals(o: Any): Boolean = o match {
    case o: RawRepository =>
      this.name == o.name
    case _ => false
  }

  override def hashCode: Int = {
    var hash = 1
    hash = hash * 31 + this.name.##
    hash
  }
}

private[librarymanagement] abstract class MavenRepositoryFunctions {
  def apply(name: String, root: String, localIfFile: Boolean = true): MavenRepository =
    MavenRepo(name, root, localIfFile)
}

private[librarymanagement] abstract class PatternsFunctions {
  implicit def defaultPatterns: Patterns = Resolver.defaultPatterns

  def apply(artifactPatterns: String*): Patterns = Patterns(true, artifactPatterns: _*)
  def apply(isMavenCompatible: Boolean, artifactPatterns: String*): Patterns = {
    val patterns = artifactPatterns.toVector
    Patterns()
      .withIvyPatterns(patterns)
      .withArtifactPatterns(patterns)
      .withIsMavenCompatible(isMavenCompatible)
  }
}

private[librarymanagement] trait SshBasedRepositoryExtra {

  /** The object representing the configured ssh connection for this repository. */
  def connection: SshConnection

  type RepositoryType <: SshBasedRepository
  protected def copy(connection: SshConnection): RepositoryType
  private def copy(authentication: SshAuthentication): RepositoryType =
    copy(connection withAuthentication authentication)

  /** Configures this to use the specified user name and password when connecting to the remote repository. */
  def as(user: String, password: String): RepositoryType = as(user, Some(password))
  def as(user: String): RepositoryType = as(user, None)
  def as(user: String, password: Option[String]): RepositoryType =
    copy(PasswordAuthentication(user, password))

  /** Configures this to use the specified keyfile and password for the keyfile when connecting to the remote repository. */
  def as(user: String, keyfile: File): RepositoryType = as(user, keyfile, None)
  def as(user: String, keyfile: File, password: String): RepositoryType =
    as(user, keyfile, Some(password))

  def as(user: String, keyfile: File, password: Option[String]): RepositoryType =
    copy(KeyFileAuthentication(user, keyfile, password))
}

private[librarymanagement] trait SshRepositoryExtra extends SshBasedRepositoryExtra {
  def name: String
  def patterns: sbt.librarymanagement.Patterns
  def publishPermissions: Option[String]

  type RepositoryType = SshRepository

  protected def copy(connection: SshConnection): SshRepository =
    SshRepository(name, connection, patterns, publishPermissions)
}

private[librarymanagement] trait SftpRepositoryExtra extends SshBasedRepositoryExtra {
  def name: String
  def patterns: sbt.librarymanagement.Patterns

  type RepositoryType = SftpRepository

  protected def copy(connection: SshConnection): SftpRepository =
    SftpRepository(name, connection, patterns)
}

/** A repository that conforms to sbt launcher's interface */
private[sbt] class FakeRepository(resolver: AnyRef, name: String) extends xsbti.Repository {
  def rawRepository = new RawRepository(resolver, name)
}

private[librarymanagement] abstract class ResolverFunctions {
  import sbt.internal.librarymanagement.LMSysProp.useSecureResolvers

  val TypesafeRepositoryRoot = typesafeRepositoryRoot(useSecureResolvers)
  val SbtRepositoryRoot = sbtRepositoryRoot(useSecureResolvers)
  @deprecated("Renamed to SbtRepositoryRoot.", "1.0.0")
  val SbtPluginRepositoryRoot = SbtRepositoryRoot
  val SonatypeRepositoryRoot = "https://oss.sonatype.org/content/repositories"
  val SonatypeS01RepositoryRoot = "https://s01.oss.sonatype.org/content/repositories"
  val SonatypeReleasesRepository =
    "https://oss.sonatype.org/service/local/repositories/releases/content/"
  val JavaNet2RepositoryName = "java.net Maven2 Repository"
  val JavaNet2RepositoryRoot = javanet2RepositoryRoot(useSecureResolvers)
  val JCenterRepositoryName = "jcenter"
  val JCenterRepositoryRoot = "https://jcenter.bintray.com/"
  val DefaultMavenRepositoryRoot = "https://repo1.maven.org/maven2/"
  val DefaultMavenRepository =
    MavenRepository("public", centralRepositoryRoot(useSecureResolvers))
  val JavaNet2Repository = MavenRepository(JavaNet2RepositoryName, JavaNet2RepositoryRoot)
  val JCenterRepository = MavenRepository(JCenterRepositoryName, JCenterRepositoryRoot)

  def mavenCentral: Resolver = DefaultMavenRepository
  def defaults: Vector[Resolver] = Vector(mavenCentral)

  // TODO: This switch is only kept for backward compatibility. Hardcode to HTTPS in the future.
  private[sbt] def centralRepositoryRoot(secure: Boolean) =
    (if (secure) "https" else "http") + "://repo1.maven.org/maven2/"
  // TODO: This switch is only kept for backward compatibility. Hardcode to HTTPS in the future.
  private[sbt] def javanet2RepositoryRoot(secure: Boolean) =
    if (secure) "https://maven.java.net/content/repositories/public/"
    else "http://download.java.net/maven/2"
  // TODO: This switch is only kept for backward compatibility. Hardcode to HTTPS in the future.
  private[sbt] def typesafeRepositoryRoot(secure: Boolean) =
    (if (secure) "https" else "http") + "://repo.typesafe.com/typesafe"
  // TODO: This switch is only kept for backward compatibility. Hardcode to HTTPS in the future.
  private[sbt] def sbtRepositoryRoot(secure: Boolean) =
    (if (secure) "https" else "http") + "://repo.scala-sbt.org/scalasbt"

  // obsolete: kept only for launcher compatibility
  private[sbt] val ScalaToolsReleasesName = "Sonatype OSS Releases"
  private[sbt] val ScalaToolsSnapshotsName = "Sonatype OSS Snapshots"
  private[sbt] val ScalaToolsReleasesRoot = SonatypeReleasesRepository
  private[sbt] val ScalaToolsSnapshotsRoot = SonatypeRepositoryRoot + "/snapshots"
  private[sbt] val ScalaToolsReleases =
    MavenRepository(ScalaToolsReleasesName, ScalaToolsReleasesRoot)
  private[sbt] val ScalaToolsSnapshots =
    MavenRepository(ScalaToolsSnapshotsName, ScalaToolsSnapshotsRoot)

  def typesafeRepo(status: String) =
    MavenRepository("typesafe-" + status, TypesafeRepositoryRoot + "/" + status)
  def typesafeIvyRepo(status: String) =
    url("typesafe-ivy-" + status, new URI(TypesafeRepositoryRoot + "/ivy-" + status + "/").toURL)(
      ivyStylePatterns
    )
  def sbtIvyRepo(status: String) =
    url(s"sbt-ivy-$status", new URI(s"$SbtRepositoryRoot/ivy-$status/").toURL)(ivyStylePatterns)
  def sbtPluginRepo(status: String) =
    url("sbt-plugin-" + status, new URI(SbtRepositoryRoot + "/sbt-plugin-" + status + "/").toURL)(
      ivyStylePatterns
    )
  @deprecated(
    """Use sonatypeOssRepos instead e.g. `resolvers ++= Resolver.sonatypeOssRepos("snapshots")`""",
    "1.7.0"
  )
  def sonatypeRepo(status: String) =
    MavenRepository(
      "sonatype-" + status,
      if (status == "releases") SonatypeReleasesRepository
      else SonatypeRepositoryRoot + "/" + status
    )
  private def sonatypeS01Repo(status: String) =
    MavenRepository(
      "sonatype-s01-" + status,
      SonatypeS01RepositoryRoot + "/" + status
    )
  def sonatypeOssRepos(status: String) =
    Vector(sonatypeRepo(status): @nowarn("cat=deprecation"), sonatypeS01Repo(status))
  def bintrayRepo(owner: String, repo: String) =
    MavenRepository(s"bintray-$owner-$repo", s"https://dl.bintray.com/$owner/$repo/")
  def bintrayIvyRepo(owner: String, repo: String) =
    url(s"bintray-$owner-$repo", new URI(s"https://dl.bintray.com/$owner/$repo/").toURL)(
      Resolver.ivyStylePatterns
    )
  def jcenterRepo = JCenterRepository

<<<<<<< HEAD
=======
  val ApacheMavenSnapshotsRepo = MavenRepository(
    "apache-snapshots",
    "https://repository.apache.org/content/repositories/snapshots/"
  )

  val ApacheMavenStagingRepo = MavenRepository(
    "apache-staging",
    "https://repository.apache.org/content/groups/staging/"
  )

>>>>>>> 8ab867dc
  /** Add the local and Maven Central repositories to the user repositories. */
  def combineDefaultResolvers(userResolvers: Vector[Resolver]): Vector[Resolver] =
    combineDefaultResolvers(userResolvers, mavenCentral = true)

  /**
   * Add the local Ivy repository to the user repositories.
   * If `mavenCentral` is true, add the Maven Central repository.
   */
  def combineDefaultResolvers(
      userResolvers: Vector[Resolver],
      mavenCentral: Boolean
  ): Vector[Resolver] =
    combineDefaultResolvers(userResolvers, jcenter = false, mavenCentral)

  /**
   * Add the local Ivy repository to the user repositories.
   * If `jcenter` is true, add the JCenter.
   * If `mavenCentral` is true, add the Maven Central repository.
   */
  def combineDefaultResolvers(
      userResolvers: Vector[Resolver],
      jcenter: Boolean,
      mavenCentral: Boolean
  ): Vector[Resolver] =
    Vector(Resolver.defaultLocal) ++
      userResolvers ++
      single(JCenterRepository, jcenter) ++
      single(DefaultMavenRepository, mavenCentral)

  /**
   * Reorganize the built-in resolvers that is configured for this application by the sbt launcher.
   * If `jcenter` is true, add the JCenter.
   * If `mavenCentral` is true, add the Maven Central repository.
   */
  private[sbt] def reorganizeAppResolvers(
      appResolvers: Vector[Resolver],
      jcenter: Boolean,
      mavenCentral: Boolean
  ): Vector[Resolver] =
    appResolvers.partition(_ == Resolver.defaultLocal) match {
      case (locals, xs) =>
        locals ++
          (xs.partition(_ == JCenterRepository) match {
            case (_, xs) =>
              single(JCenterRepository, jcenter) ++
                (xs.partition(_ == DefaultMavenRepository) match {
                  case (_, xs) =>
                    single(
                      DefaultMavenRepository,
                      mavenCentral
                    ) ++ xs // TODO - Do we need to filter out duplicates?
                })
          })
    }

  private def single[T](value: T, nonEmpty: Boolean): Vector[T] =
    if (nonEmpty) Vector(value) else Vector.empty

  /** A base class for defining factories for interfaces to Ivy repositories that require a hostname , port, and patterns. */
  sealed abstract class Define[RepositoryType <: SshBasedRepository] {

    /** Subclasses should implement this method to */
    protected def construct(
        name: String,
        connection: SshConnection,
        patterns: Patterns
    ): RepositoryType

    /**
     * Constructs this repository type with the given `name`.  `basePatterns` are the initial patterns to use.  A ManagedProject
     * has an implicit defining these initial patterns based on a setting for either Maven or Ivy style patterns.
     */
    def apply(name: String)(implicit basePatterns: Patterns): RepositoryType =
      apply(name, None, None, None)

    /**
     * Constructs this repository type with the given `name` and `hostname`.  `basePatterns` are the initial patterns to use.
     * A ManagedProject has an implicit defining these initial patterns based on a setting for either Maven or Ivy style patterns.
     */
    def apply(name: String, hostname: String)(implicit basePatterns: Patterns): RepositoryType =
      apply(name, Some(hostname), None, None)

    /**
     * Constructs this repository type with the given `name`, `hostname`, and the `basePath` against which the initial
     * patterns will be resolved.  `basePatterns` are the initial patterns to use.
     * A ManagedProject has an implicit defining these initial patterns based on a setting for either Maven or Ivy style patterns.
     */
    def apply(name: String, hostname: String, basePath: String)(implicit
        basePatterns: Patterns
    ): RepositoryType =
      apply(name, Some(hostname), None, Some(basePath))

    /**
     * Constructs this repository type with the given `name`, `hostname`, and `port`.  `basePatterns` are the initial patterns to use.
     * A ManagedProject has an implicit defining these initial patterns based on a setting for either Maven or Ivy style patterns.
     */
    def apply(name: String, hostname: String, port: Int)(implicit
        basePatterns: Patterns
    ): RepositoryType =
      apply(name, Some(hostname), Some(port), None)

    /**
     * Constructs this repository type with the given `name`, `hostname`, `port`, and the `basePath` against which the initial
     * patterns will be resolved.  `basePatterns` are the initial patterns to use.
     * A ManagedProject has an implicit defining these initial patterns based on a setting for either Maven or Ivy style patterns.
     */
    def apply(name: String, hostname: String, port: Int, basePath: String)(implicit
        basePatterns: Patterns
    ): RepositoryType =
      apply(name, Some(hostname), Some(port), Some(basePath))

    /**
     * Constructs this repository type with the given `name`, `hostname`, `port`, and the `basePath` against which the initial
     * patterns will be resolved.  `basePatterns` are the initial patterns to use.  All but the `name` are optional (use None).
     * A ManagedProject has an implicit defining these initial patterns based on a setting for either Maven or Ivy style patterns.
     */
    def apply(name: String, hostname: Option[String], port: Option[Int], basePath: Option[String])(
        implicit basePatterns: Patterns
    ): RepositoryType =
      construct(name, SshConnection(None, hostname, port), resolvePatterns(basePath, basePatterns))
  }

  /** A factory to construct an interface to an Ivy SSH resolver. */
  object ssh extends Define[SshRepository] {
    protected def construct(name: String, connection: SshConnection, patterns: Patterns) =
      SshRepository(name, connection, patterns, None)
  }

  /** A factory to construct an interface to an Ivy SFTP resolver. */
  object sftp extends Define[SftpRepository] {
    protected def construct(name: String, connection: SshConnection, patterns: Patterns) =
      SftpRepository(name, connection, patterns)
  }

  /** A factory to construct an interface to an Ivy filesystem resolver. */
  object file {

    /**
     * Constructs a file resolver with the given name.  The patterns to use must be explicitly specified
     * using the `withPatterns` method on the constructed resolver object.
     */
    def apply(name: String): FileRepository =
      FileRepository(name, defaultFileConfiguration, Patterns(false))

    /** Constructs a file resolver with the given name and base directory. */
    def apply(name: String, baseDirectory: File)(implicit basePatterns: Patterns): FileRepository =
      baseRepository(
        new File(toUri(baseDirectory).normalize.getSchemeSpecificPart).getAbsolutePath
      )(
        FileRepository(name, defaultFileConfiguration, _)
      )

    private def toUri(dir: File): URI = dir.toPath.toUri
  }
  object url {

    /**
     * Constructs a URL resolver with the given name.  The patterns to use must be explicitly specified
     * using the `withPatterns` method on the constructed resolver object.
     */
    def apply(name: String): URLRepository = URLRepository(name, Patterns(false))

    /** Constructs a file resolver with the given name and base directory. */
    def apply(name: String, baseURL: URL)(implicit basePatterns: Patterns): URLRepository =
      baseRepository(baseURL.toURI.normalize.toString)(URLRepository(name, _))
  }
  private def baseRepository[T](base: String)(construct: Patterns => T)(implicit
      basePatterns: Patterns
  ): T =
    construct(resolvePatterns(base, basePatterns))

  /**
   * If `base` is None, `patterns` is returned unchanged.
   * Otherwise, the ivy file and artifact patterns in `patterns` are resolved against the given base.
   */
  private def resolvePatterns(base: Option[String], patterns: Patterns): Patterns =
    base match {
      case Some(path) => resolvePatterns(path, patterns)
      case None       => patterns
    }

  /** Resolves the ivy file and artifact patterns in `patterns` against the given base. */
  private def resolvePatterns(base: String, basePatterns: Patterns): Patterns = {
    def resolveAll(patterns: Vector[String]) = patterns.map(p => resolvePattern(base, p))
    Patterns(
      resolveAll(basePatterns.ivyPatterns),
      resolveAll(basePatterns.artifactPatterns),
      basePatterns.isMavenCompatible,
      basePatterns.descriptorOptional,
      basePatterns.skipConsistencyCheck
    )
  }
  private[sbt] def resolvePattern(base: String, pattern: String): String = {
    val normBase = base.replace('\\', '/')
    if (normBase.endsWith("/") || pattern.startsWith("/")) normBase + pattern
    else normBase + "/" + pattern
  }
  def defaultFileConfiguration = FileConfiguration(true, None)
  def mavenStylePatterns = Patterns().withArtifactPatterns(Vector(mavenStyleBasePattern))
  def ivyStylePatterns = defaultIvyPatterns // Patterns(Nil, Nil, false)

  def defaultPatterns = mavenStylePatterns
  def mavenStyleBasePattern =
    "[organisation]/[module](_[scalaVersion])(_[sbtVersion])/[revision]/[artifact]-[revision](-[classifier]).[ext]"
  def localBasePattern =
    "[organisation]/[module]/" + PluginPattern + "([branch]/)[revision]/[type]s/[artifact](-[classifier]).[ext]"
  def defaultRetrievePattern =
    "[type]s/[organisation]/[module]/" + PluginPattern + "[artifact](-[revision])(-[classifier]).[ext]"
  final val PluginPattern = "(scala_[scalaVersion]/)(sbt_[sbtVersion]/)"
  private[librarymanagement] def expandMavenSettings(str: String): String = {
    // Aren't regular expressions beautifully clear and concise.
    // This means "find all ${...}" blocks, with the first group of each being the text between curly brackets.
    val findQuoted = "\\$\\{([^\\}]*)\\}".r
    val env = "env\\.(.*)".r

    findQuoted.replaceAllIn(
      str,
      _.group(1) match {
        case env(variable) => sys.env.getOrElse(variable, "")
        case property      => sys.props.getOrElse(property, "")
      }
    )
  }
  private[this] def mavenLocalDir: File = {
    def loadHomeFromSettings(f: () => File): Option[File] =
      try {
        val file = f()
        if (!file.exists) None
        else
          ((XML.loadFile(file) \ "localRepository").text match {
            case ""    => None
            case e @ _ => Some(new File(expandMavenSettings(e)))
          })
      } catch {
        // Occurs inside File constructor when property or environment variable does not exist
        case _: NullPointerException => None
        // Occurs when File does not exist
        case _: IOException => None
        case e: SAXParseException =>
          System.err.println(s"WARNING: Problem parsing ${f().getAbsolutePath}, ${e.getMessage}");
          None
      }
    sys.props.get("maven.repo.local").map(new File(_)) orElse
      loadHomeFromSettings(() => new File(sbt.io.Path.userHome, ".m2/settings.xml")) orElse
      loadHomeFromSettings(() =>
        new File(new File(System.getenv("M2_HOME")), "conf/settings.xml")
      ) getOrElse
      new File(sbt.io.Path.userHome, ".m2/repository")
  }
  // TODO - should this just be the *exact* same as mavenLocal?  probably...
  def publishMavenLocal: MavenCache = new MavenCache("publish-m2-local", mavenLocalDir)
  def mavenLocal: MavenRepository = new MavenCache("Maven2 Local", mavenLocalDir)
  def defaultLocal = defaultUserFileRepository("local")
  def defaultShared = defaultUserFileRepository("shared")
  def defaultUserFileRepository(id: String) = {
    val pList = Vector(s"$${ivy.home}/$id/$localBasePattern")
    FileRepository(
      id,
      defaultFileConfiguration,
      Patterns().withIvyPatterns(pList).withArtifactPatterns(pList).withIsMavenCompatible(false)
    )
  }
  def defaultIvyPatterns = {
    val pList = Vector(localBasePattern)
    Patterns().withIvyPatterns(pList).withArtifactPatterns(pList).withIsMavenCompatible(false)
  }

  // to display all error messages at once, just log here don't throw
  private[sbt] def warnHttp(value: String, suggestion: String, logger: Logger): Unit = {
    logger.error(s"insecure HTTP request is unsupported '$value'; switch to HTTPS$suggestion")
  }
  private[sbt] def isInsecureUrl(str: String): Boolean = {
    // don't try to parse str as URL because it could contain $variable from Ivy pattern
    str.startsWith("http:") &&
    !(str.startsWith("http://localhost/")
      || str.startsWith("http://localhost:")
      || str.startsWith("http://127.0.0.1/")
      || str.startsWith("http://127.0.0.1:"))
  }
  private[sbt] def validateURLRepository(repo: URLRepository, logger: Logger): Boolean = {
    if (repo.allowInsecureProtocol) false
    else {
      val patterns = repo.patterns
      val ivy = patterns.ivyPatterns.headOption match {
        case Some(x) => isInsecureUrl(x)
        case _       => false
      }
      val art = patterns.artifactPatterns.headOption match {
        case Some(x) => isInsecureUrl(x)
        case _       => false
      }
      if (ivy || art) {
        warnHttp(
          patterns.toString,
          s""" or opt-in as Resolver.url("${repo.name}", url(...)).withAllowInsecureProtocol(true), or by using allowInsecureProtocol in repositories file""",
          logger
        )
        true
      } else false
    }
  }

  private[sbt] def validateMavenRepo(repo: MavenRepo, logger: Logger): Boolean =
    if (repo.allowInsecureProtocol) false
    else if (isInsecureUrl(repo.root)) {
      warnHttp(
        repo.root,
        s""" or opt-in as ("${repo.name}" at "${repo.root}").withAllowInsecureProtocol(true), or by using allowInsecureProtocol in repositories file""",
        logger
      )
      true
    } else false

  private[sbt] def validateArtifact(art: Artifact, logger: Logger): Boolean =
    if (art.allowInsecureProtocol) false
    else
      art.url match {
        case Some(url) if isInsecureUrl(url.toString) =>
          warnHttp(
            art.toString,
            " or opt-in using from(url(...), allowInsecureProtocol = true) on ModuleID or .withAllowInsecureProtocol(true) on Artifact",
            logger
          )
          true
        case _ => false
      }
}<|MERGE_RESOLUTION|>--- conflicted
+++ resolved
@@ -181,8 +181,6 @@
     )
   def jcenterRepo = JCenterRepository
 
-<<<<<<< HEAD
-=======
   val ApacheMavenSnapshotsRepo = MavenRepository(
     "apache-snapshots",
     "https://repository.apache.org/content/repositories/snapshots/"
@@ -193,7 +191,6 @@
     "https://repository.apache.org/content/groups/staging/"
   )
 
->>>>>>> 8ab867dc
   /** Add the local and Maven Central repositories to the user repositories. */
   def combineDefaultResolvers(userResolvers: Vector[Resolver]): Vector[Resolver] =
     combineDefaultResolvers(userResolvers, mavenCentral = true)
