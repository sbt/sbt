--- conflicted
+++ resolved
@@ -1,8 +1,4 @@
-<<<<<<< HEAD
-version = 2.0.0-RC8
-=======
 version = 2.0.0
->>>>>>> d09f9f81
 maxColumn = 100
 project.git = true
 project.excludeFilters = [ /sbt-test/, /input_sources/, /contraband-scala/ ]
