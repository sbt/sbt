--- conflicted
+++ resolved
@@ -85,12 +85,8 @@
 	trait TestDependencies extends Project
 	{
 		val sc = "org.scala-tools.testing" %% "scalacheck" % "1.7" % "test"
-<<<<<<< HEAD
 		val sp = "org.scala-tools.testing" %% "specs" % "1.6.5-SNAPSHOT" % "test"
 		val snaps = ScalaToolsSnapshots
-=======
-		val sp = "org.scala-tools.testing" % "specs" % "1.6.0" % "test"
->>>>>>> 0d24118d
 	}
 	class StandardTaskProject(info: ProjectInfo) extends Base(info)
 	{
