import sbt._
import Keys._
import sbt.contraband.ContrabandPlugin.autoImport._

object Dependencies {
  // WARNING: Please Scala update versions in PluginCross.scala too
  val scala212 = "2.12.19"
<<<<<<< HEAD
  val scala213 = "2.13.12"
  val scala3 = "3.3.1"
=======
  val scala213 = "2.13.14"
>>>>>>> 2f936295
  val checkPluginCross = settingKey[Unit]("Make sure scalaVersion match up")
  val baseScalaVersion = scala3
  def nightlyVersion: Option[String] =
    sys.env.get("BUILD_VERSION") orElse sys.props.get("sbt.build.version")

  // sbt modules
  private val ioVersion = nightlyVersion.getOrElse("1.10.0")
  private val lmVersion =
<<<<<<< HEAD
    sys.props.get("sbt.build.lm.version").orElse(nightlyVersion).getOrElse("2.0.0-alpha16")
  val zincVersion = nightlyVersion.getOrElse("2.0.0-alpha14")
=======
    sys.props.get("sbt.build.lm.version").orElse(nightlyVersion).getOrElse("1.10.1")
  val zincVersion = nightlyVersion.getOrElse("1.10.1")
>>>>>>> 2f936295

  private val sbtIO = "org.scala-sbt" %% "io" % ioVersion

  private val libraryManagementCore = "org.scala-sbt" %% "librarymanagement-core" % lmVersion
  private val libraryManagementIvy = "org.scala-sbt" %% "librarymanagement-ivy" % lmVersion

  val launcherVersion = "1.4.3"
  val launcherInterface = "org.scala-sbt" % "launcher-interface" % launcherVersion
  val rawLauncher = "org.scala-sbt" % "launcher" % launcherVersion
  val testInterface = "org.scala-sbt" % "test-interface" % "1.0"
  val ipcSocket = "org.scala-sbt.ipcsocket" % "ipcsocket" % "1.6.2"

  private val compilerInterface = "org.scala-sbt" % "compiler-interface" % zincVersion
  private val compilerClasspath = "org.scala-sbt" %% "zinc-classpath" % zincVersion
  private val compilerApiInfo = "org.scala-sbt" %% "zinc-apiinfo" % zincVersion
  private val compilerBridge = "org.scala-sbt" %% "compiler-bridge" % zincVersion
  private val zinc = "org.scala-sbt" %% "zinc" % zincVersion
  private val zincCompileCore = "org.scala-sbt" %% "zinc-compile-core" % zincVersion

  def getSbtModulePath(key: String) = {
    val localProps = new java.util.Properties()
    IO.load(localProps, file("project/local.properties"))
    val path = Option(localProps.getProperty(key)).orElse(sys.props.get(key))
    path.foreach(f => println(s"Using $key=$f"))
    path
  }

  lazy val sbtIoPath = getSbtModulePath("sbtio.path")
  lazy val sbtUtilPath = getSbtModulePath("sbtutil.path")
  lazy val sbtLmPath = getSbtModulePath("sbtlm.path")
  lazy val sbtZincPath = getSbtModulePath("sbtzinc.path")

  def addSbtModule(
      path: Option[String],
      projectName: String,
      moduleId: ModuleID,
      c: Option[Configuration] = None
  ) = (p: Project) => {
    val m0 = moduleId.withConfigurations(c.map(_.name))
    val m = m0
    path match {
      case Some(f) =>
        p.dependsOn(ClasspathDependency(ProjectRef(file(f), projectName), c.map(_.name)))
      case None => p.settings(libraryDependencies += m, dependencyOverrides += m)
    }
  }

  def addSbtIO = addSbtModule(sbtIoPath, "io", sbtIO)

  def addSbtLmCore = addSbtModule(sbtLmPath, "lmCore", libraryManagementCore)
  def addSbtLmIvy = addSbtModule(sbtLmPath, "lmIvy", libraryManagementIvy)
  def addSbtLmIvyTest = addSbtModule(sbtLmPath, "lmIvy", libraryManagementIvy, Some(Test))

  def addSbtCompilerInterface = addSbtModule(sbtZincPath, "compilerInterface", compilerInterface)
  def addSbtCompilerClasspath = addSbtModule(sbtZincPath, "zincClasspath", compilerClasspath)
  def addSbtCompilerApiInfo = addSbtModule(sbtZincPath, "zincApiInfo", compilerApiInfo)
  def addSbtCompilerBridge = addSbtModule(sbtZincPath, "compilerBridge2_12", compilerBridge)
  def addSbtZinc = addSbtModule(sbtZincPath, "zinc", zinc)
  def addSbtZincCompileCore = addSbtModule(sbtZincPath, "zincCompileCore", zincCompileCore)

  // val lmCoursierShaded = "io.get-coursier" %% "lm-coursier-shaded" % "2.0.10"
  val lmCoursierShaded = "org.scala-sbt" %% "librarymanagement-coursier" % "2.0.0-alpha8"

<<<<<<< HEAD
  lazy val sjsonNewVersion = "0.14.0-M1"
  def sjsonNew(n: String) = Def.setting(
    "com.eed3si9n" %% n % sjsonNewVersion
  ) // contrabandSjsonNewVersion.value
=======
  def sjsonNew(n: String) =
    Def.setting("com.eed3si9n" %% n % "0.10.1") // contrabandSjsonNewVersion.value
>>>>>>> 2f936295
  val sjsonNewScalaJson = sjsonNew("sjson-new-scalajson")
  val sjsonNewMurmurhash = sjsonNew("sjson-new-murmurhash")
  val sjsonNewCore = sjsonNew("sjson-new-core")

  val eval = ("com.eed3si9n.eval" % "eval" % "0.3.0").cross(CrossVersion.full)

  // JLine 3 version must be coordinated together with JAnsi version
  // and the JLine 2 fork version, which uses the same JAnsi
  val jline =
    "org.scala-sbt.jline" % "jline" % "2.14.7-sbt-9c3b6aca11c57e339441442bbf58e550cdfecb79"
  val jline3Version = "3.24.1"
  val jline3Terminal = "org.jline" % "jline-terminal" % jline3Version
  val jline3Jansi = "org.jline" % "jline-terminal-jansi" % jline3Version
  val jline3JNA = "org.jline" % "jline-terminal-jna" % jline3Version
  val jline3Reader = "org.jline" % "jline-reader" % jline3Version
  val jline3Builtins = "org.jline" % "jline-builtins" % jline3Version
  val jansi = "org.fusesource.jansi" % "jansi" % "2.4.1"
  val scalatest = "org.scalatest" %% "scalatest" % "3.2.10"
  val scalacheck = "org.scalacheck" %% "scalacheck" % "1.15.4"
  val junit = "junit" % "junit" % "4.13.1"
  val scalaVerify = "com.eed3si9n.verify" %% "verify" % "1.0.0"
  val templateResolverApi = "org.scala-sbt" % "template-resolver" % "0.1"
  val remoteapis =
    "com.eed3si9n.remoteapis.shaded" % "shaded-remoteapis-java" % "2.3.0-M1-52317e00d8d4c37fa778c628485d220fb68a8d08"

  val scalaCompiler = "org.scala-lang" %% "scala3-compiler" % scala3

  val scalaXml = Def.setting(
    if (scalaBinaryVersion.value == "3") {
      "org.scala-lang.modules" %% "scala-xml" % "2.2.0"
    } else {
      "org.scala-lang.modules" %% "scala-xml" % "2.2.0"
    }
  )
  val scalaParsers = Def.setting(
    if (scalaBinaryVersion.value == "3") {
      "org.scala-lang.modules" %% "scala-parser-combinators" % "2.1.0"
    } else {
      "org.scala-lang.modules" %% "scala-parser-combinators" % "1.1.2"
    }
  )
  val scalaReflect = Def.setting(
    if (scalaBinaryVersion.value == "3") {
      "org.scala-lang" % "scala-reflect" % scala213
    } else {
      "org.scala-lang" % "scala-reflect" % scalaVersion.value
    }
  )
  val scalaPar = "org.scala-lang.modules" %% "scala-parallel-collections" % "1.0.4"
  val scalaCollectionCompat = "org.scala-lang.modules" %% "scala-collection-compat" % "2.11.0"

  // specify all of log4j modules to prevent misalignment
  def log4jModule = (n: String) => "org.apache.logging.log4j" % n % "2.17.1"
  val log4jApi = log4jModule("log4j-api")
  val log4jCore = log4jModule("log4j-core")
  val log4jSlf4jImpl = log4jModule("log4j-slf4j-impl")
  val log4jModules = Vector(log4jApi, log4jCore, log4jSlf4jImpl)

  val caffeine = "com.github.ben-manes.caffeine" % "caffeine" % "2.8.5"

  val hedgehog = "qa.hedgehog" %% "hedgehog-sbt" % "0.7.0"
  val disruptor = "com.lmax" % "disruptor" % "3.4.2"
<<<<<<< HEAD
  val kindProjector = ("org.typelevel" % "kind-projector" % "0.13.2").cross(CrossVersion.full)
  val zeroAllocationHashing = "net.openhft" % "zero-allocation-hashing" % "0.10.1"
=======
  val kindProjector = ("org.typelevel" % "kind-projector" % "0.13.3").cross(CrossVersion.full)
>>>>>>> 2f936295
}<|MERGE_RESOLUTION|>--- conflicted
+++ resolved
@@ -5,12 +5,8 @@
 object Dependencies {
   // WARNING: Please Scala update versions in PluginCross.scala too
   val scala212 = "2.12.19"
-<<<<<<< HEAD
   val scala213 = "2.13.12"
   val scala3 = "3.3.1"
-=======
-  val scala213 = "2.13.14"
->>>>>>> 2f936295
   val checkPluginCross = settingKey[Unit]("Make sure scalaVersion match up")
   val baseScalaVersion = scala3
   def nightlyVersion: Option[String] =
@@ -19,13 +15,8 @@
   // sbt modules
   private val ioVersion = nightlyVersion.getOrElse("1.10.0")
   private val lmVersion =
-<<<<<<< HEAD
     sys.props.get("sbt.build.lm.version").orElse(nightlyVersion).getOrElse("2.0.0-alpha16")
   val zincVersion = nightlyVersion.getOrElse("2.0.0-alpha14")
-=======
-    sys.props.get("sbt.build.lm.version").orElse(nightlyVersion).getOrElse("1.10.1")
-  val zincVersion = nightlyVersion.getOrElse("1.10.1")
->>>>>>> 2f936295
 
   private val sbtIO = "org.scala-sbt" %% "io" % ioVersion
 
@@ -89,15 +80,10 @@
   // val lmCoursierShaded = "io.get-coursier" %% "lm-coursier-shaded" % "2.0.10"
   val lmCoursierShaded = "org.scala-sbt" %% "librarymanagement-coursier" % "2.0.0-alpha8"
 
-<<<<<<< HEAD
   lazy val sjsonNewVersion = "0.14.0-M1"
   def sjsonNew(n: String) = Def.setting(
     "com.eed3si9n" %% n % sjsonNewVersion
   ) // contrabandSjsonNewVersion.value
-=======
-  def sjsonNew(n: String) =
-    Def.setting("com.eed3si9n" %% n % "0.10.1") // contrabandSjsonNewVersion.value
->>>>>>> 2f936295
   val sjsonNewScalaJson = sjsonNew("sjson-new-scalajson")
   val sjsonNewMurmurhash = sjsonNew("sjson-new-murmurhash")
   val sjsonNewCore = sjsonNew("sjson-new-core")
@@ -160,10 +146,6 @@
 
   val hedgehog = "qa.hedgehog" %% "hedgehog-sbt" % "0.7.0"
   val disruptor = "com.lmax" % "disruptor" % "3.4.2"
-<<<<<<< HEAD
-  val kindProjector = ("org.typelevel" % "kind-projector" % "0.13.2").cross(CrossVersion.full)
+  val kindProjector = ("org.typelevel" % "kind-projector" % "0.13.3").cross(CrossVersion.full)
   val zeroAllocationHashing = "net.openhft" % "zero-allocation-hashing" % "0.10.1"
-=======
-  val kindProjector = ("org.typelevel" % "kind-projector" % "0.13.3").cross(CrossVersion.full)
->>>>>>> 2f936295
 }