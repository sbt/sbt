import sbt._
import Keys._
import sbt.contraband.ContrabandPlugin.autoImport._

object Dependencies {
  // WARNING: Please Scala update versions in PluginCross.scala too
<<<<<<< HEAD
  val scala212 = "2.12.18"
  val scala213 = "2.13.12"
  val scala3 = "3.3.1"
=======
  val scala212 = "2.12.19"
  val scala213 = "2.13.12"
>>>>>>> 0a170626
  val checkPluginCross = settingKey[Unit]("Make sure scalaVersion match up")
  val baseScalaVersion = scala3
  def nightlyVersion: Option[String] =
    sys.env.get("BUILD_VERSION") orElse sys.props.get("sbt.build.version")

  // sbt modules
  private val ioVersion = nightlyVersion.getOrElse("1.10.0")
  private val lmVersion =
<<<<<<< HEAD
    sys.props.get("sbt.build.lm.version").orElse(nightlyVersion).getOrElse("2.0.0-alpha13")
  val zincVersion = nightlyVersion.getOrElse("2.0.0-alpha13")
=======
    sys.props.get("sbt.build.lm.version").orElse(nightlyVersion).getOrElse("1.10.0")
  val zincVersion = nightlyVersion.getOrElse("1.10.0")
>>>>>>> 0a170626

  private val sbtIO = "org.scala-sbt" %% "io" % ioVersion

  private val libraryManagementCore = "org.scala-sbt" %% "librarymanagement-core" % lmVersion
  private val libraryManagementIvy = "org.scala-sbt" %% "librarymanagement-ivy" % lmVersion

  val launcherVersion = "1.4.2"
  val launcherInterface = "org.scala-sbt" % "launcher-interface" % launcherVersion
  val rawLauncher = "org.scala-sbt" % "launcher" % launcherVersion
  val testInterface = "org.scala-sbt" % "test-interface" % "1.0"
  val ipcSocket = "org.scala-sbt.ipcsocket" % "ipcsocket" % "1.6.2"

  private val compilerInterface = "org.scala-sbt" % "compiler-interface" % zincVersion
  private val compilerClasspath = "org.scala-sbt" %% "zinc-classpath" % zincVersion
  private val compilerApiInfo = "org.scala-sbt" %% "zinc-apiinfo" % zincVersion
  private val compilerBridge = "org.scala-sbt" %% "compiler-bridge" % zincVersion
  private val zinc = "org.scala-sbt" %% "zinc" % zincVersion
  private val zincCompileCore = "org.scala-sbt" %% "zinc-compile-core" % zincVersion

  def getSbtModulePath(key: String) = {
    val localProps = new java.util.Properties()
    IO.load(localProps, file("project/local.properties"))
    val path = Option(localProps.getProperty(key)).orElse(sys.props.get(key))
    path.foreach(f => println(s"Using $key=$f"))
    path
  }

  lazy val sbtIoPath = getSbtModulePath("sbtio.path")
  lazy val sbtUtilPath = getSbtModulePath("sbtutil.path")
  lazy val sbtLmPath = getSbtModulePath("sbtlm.path")
  lazy val sbtZincPath = getSbtModulePath("sbtzinc.path")

  def addSbtModule(
      path: Option[String],
      projectName: String,
      moduleId: ModuleID,
      c: Option[Configuration] = None
  ) = (p: Project) => {
    val m0 = moduleId.withConfigurations(c.map(_.name))
    val m = m0
    path match {
      case Some(f) =>
        p.dependsOn(ClasspathDependency(ProjectRef(file(f), projectName), c.map(_.name)))
      case None => p.settings(libraryDependencies += m, dependencyOverrides += m)
    }
  }

  def addSbtIO = addSbtModule(sbtIoPath, "io", sbtIO)

  def addSbtLmCore = addSbtModule(sbtLmPath, "lmCore", libraryManagementCore)
  def addSbtLmIvy = addSbtModule(sbtLmPath, "lmIvy", libraryManagementIvy)
  def addSbtLmIvyTest = addSbtModule(sbtLmPath, "lmIvy", libraryManagementIvy, Some(Test))

  def addSbtCompilerInterface = addSbtModule(sbtZincPath, "compilerInterface", compilerInterface)
  def addSbtCompilerClasspath = addSbtModule(sbtZincPath, "zincClasspath", compilerClasspath)
  def addSbtCompilerApiInfo = addSbtModule(sbtZincPath, "zincApiInfo", compilerApiInfo)
  def addSbtCompilerBridge = addSbtModule(sbtZincPath, "compilerBridge2_12", compilerBridge)
  def addSbtZinc = addSbtModule(sbtZincPath, "zinc", zinc)
  def addSbtZincCompileCore = addSbtModule(sbtZincPath, "zincCompileCore", zincCompileCore)

<<<<<<< HEAD
  // val lmCoursierShaded = "io.get-coursier" %% "lm-coursier-shaded" % "2.0.10"
  val lmCoursierShaded = "org.scala-sbt" %% "librarymanagement-coursier" % "2.0.0-alpha7"
=======
  val lmCoursierShaded = "io.get-coursier" %% "lm-coursier-shaded" % "2.1.4"
>>>>>>> 0a170626

  lazy val sjsonNewVersion = "0.14.0-M1"
  def sjsonNew(n: String) = Def.setting(
    "com.eed3si9n" %% n % sjsonNewVersion
  ) // contrabandSjsonNewVersion.value
  val sjsonNewScalaJson = sjsonNew("sjson-new-scalajson")
  val sjsonNewMurmurhash = sjsonNew("sjson-new-murmurhash")
  val sjsonNewCore = sjsonNew("sjson-new-core")

  val eval = ("com.eed3si9n.eval" % "eval" % "0.3.0").cross(CrossVersion.full)

  // JLine 3 version must be coordinated together with JAnsi version
  // and the JLine 2 fork version, which uses the same JAnsi
<<<<<<< HEAD
  val jline =
    "org.scala-sbt.jline" % "jline" % "2.14.7-sbt-a1b0ffbb8f64bb820f4f84a0c07a0c0964507493"
  val jline3Version = "3.19.0"
=======
  val jline = "org.scala-sbt.jline" % "jline" % "2.14.7-sbt-9c3b6aca11c57e339441442bbf58e550cdfecb79"
  val jline3Version = "3.24.1"
>>>>>>> 0a170626
  val jline3Terminal = "org.jline" % "jline-terminal" % jline3Version
  val jline3Jansi = "org.jline" % "jline-terminal-jansi" % jline3Version
  val jline3JNA = "org.jline" % "jline-terminal-jna" % jline3Version
  val jline3Reader = "org.jline" % "jline-reader" % jline3Version
  val jline3Builtins = "org.jline" % "jline-builtins" % jline3Version
  val jansi = "org.fusesource.jansi" % "jansi" % "2.4.1"
  val scalatest = "org.scalatest" %% "scalatest" % "3.2.10"
  val scalacheck = "org.scalacheck" %% "scalacheck" % "1.15.4"
  val junit = "junit" % "junit" % "4.13.1"
  val scalaVerify = "com.eed3si9n.verify" %% "verify" % "1.0.0"
  val templateResolverApi = "org.scala-sbt" % "template-resolver" % "0.1"
  val remoteapis =
    "com.eed3si9n.remoteapis.shaded" % "shaded-remoteapis-java" % "2.3.0-M1-52317e00d8d4c37fa778c628485d220fb68a8d08"

  val scalaCompiler = "org.scala-lang" %% "scala3-compiler" % scala3

  val scalaXml = Def.setting(
    if (scalaBinaryVersion.value == "3") {
      "org.scala-lang.modules" %% "scala-xml" % "2.2.0"
    } else {
      "org.scala-lang.modules" %% "scala-xml" % "2.2.0"
    }
  )
  val scalaParsers = Def.setting(
    if (scalaBinaryVersion.value == "3") {
      "org.scala-lang.modules" %% "scala-parser-combinators" % "2.1.0"
    } else {
      "org.scala-lang.modules" %% "scala-parser-combinators" % "1.1.2"
    }
  )
  val scalaReflect = Def.setting(
    if (scalaBinaryVersion.value == "3") {
      "org.scala-lang" % "scala-reflect" % scala213
    } else {
      "org.scala-lang" % "scala-reflect" % scalaVersion.value
    }
  )
  val scalaPar = "org.scala-lang.modules" %% "scala-parallel-collections" % "1.0.4"
  val scalaCollectionCompat = "org.scala-lang.modules" %% "scala-collection-compat" % "2.11.0"

  // specify all of log4j modules to prevent misalignment
  def log4jModule = (n: String) => "org.apache.logging.log4j" % n % "2.17.1"
  val log4jApi = log4jModule("log4j-api")
  val log4jCore = log4jModule("log4j-core")
  val log4jSlf4jImpl = log4jModule("log4j-slf4j-impl")
  val log4jModules = Vector(log4jApi, log4jCore, log4jSlf4jImpl)

  val caffeine = "com.github.ben-manes.caffeine" % "caffeine" % "2.8.5"

  val hedgehog = "qa.hedgehog" %% "hedgehog-sbt" % "0.7.0"
  val disruptor = "com.lmax" % "disruptor" % "3.4.2"
  val kindProjector = ("org.typelevel" % "kind-projector" % "0.13.2").cross(CrossVersion.full)
  val zeroAllocationHashing = "net.openhft" % "zero-allocation-hashing" % "0.10.1"
}<|MERGE_RESOLUTION|>--- conflicted
+++ resolved
@@ -4,14 +4,9 @@
 
 object Dependencies {
   // WARNING: Please Scala update versions in PluginCross.scala too
-<<<<<<< HEAD
-  val scala212 = "2.12.18"
+  val scala212 = "2.12.19"
   val scala213 = "2.13.12"
   val scala3 = "3.3.1"
-=======
-  val scala212 = "2.12.19"
-  val scala213 = "2.13.12"
->>>>>>> 0a170626
   val checkPluginCross = settingKey[Unit]("Make sure scalaVersion match up")
   val baseScalaVersion = scala3
   def nightlyVersion: Option[String] =
@@ -20,13 +15,8 @@
   // sbt modules
   private val ioVersion = nightlyVersion.getOrElse("1.10.0")
   private val lmVersion =
-<<<<<<< HEAD
     sys.props.get("sbt.build.lm.version").orElse(nightlyVersion).getOrElse("2.0.0-alpha13")
   val zincVersion = nightlyVersion.getOrElse("2.0.0-alpha13")
-=======
-    sys.props.get("sbt.build.lm.version").orElse(nightlyVersion).getOrElse("1.10.0")
-  val zincVersion = nightlyVersion.getOrElse("1.10.0")
->>>>>>> 0a170626
 
   private val sbtIO = "org.scala-sbt" %% "io" % ioVersion
 
@@ -87,12 +77,8 @@
   def addSbtZinc = addSbtModule(sbtZincPath, "zinc", zinc)
   def addSbtZincCompileCore = addSbtModule(sbtZincPath, "zincCompileCore", zincCompileCore)
 
-<<<<<<< HEAD
   // val lmCoursierShaded = "io.get-coursier" %% "lm-coursier-shaded" % "2.0.10"
   val lmCoursierShaded = "org.scala-sbt" %% "librarymanagement-coursier" % "2.0.0-alpha7"
-=======
-  val lmCoursierShaded = "io.get-coursier" %% "lm-coursier-shaded" % "2.1.4"
->>>>>>> 0a170626
 
   lazy val sjsonNewVersion = "0.14.0-M1"
   def sjsonNew(n: String) = Def.setting(
@@ -106,14 +92,9 @@
 
   // JLine 3 version must be coordinated together with JAnsi version
   // and the JLine 2 fork version, which uses the same JAnsi
-<<<<<<< HEAD
   val jline =
-    "org.scala-sbt.jline" % "jline" % "2.14.7-sbt-a1b0ffbb8f64bb820f4f84a0c07a0c0964507493"
-  val jline3Version = "3.19.0"
-=======
-  val jline = "org.scala-sbt.jline" % "jline" % "2.14.7-sbt-9c3b6aca11c57e339441442bbf58e550cdfecb79"
+    "org.scala-sbt.jline" % "jline" % "2.14.7-sbt-9c3b6aca11c57e339441442bbf58e550cdfecb79"
   val jline3Version = "3.24.1"
->>>>>>> 0a170626
   val jline3Terminal = "org.jline" % "jline-terminal" % jline3Version
   val jline3Jansi = "org.jline" % "jline-terminal-jansi" % jline3Version
   val jline3JNA = "org.jline" % "jline-terminal-jna" % jline3Version
