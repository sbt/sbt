--- conflicted
+++ resolved
@@ -33,13 +33,8 @@
    * The CSI (control sequence instruction) codes start with ESC + '['. This is for testing the
    * second character.
    *
-<<<<<<< HEAD
    * There is an additional CSI (one character) that we could test for, but is not frequnetly used,
    * and we don't check for it.
-=======
-   * There is an additional CSI (one character) that we could test for, but is not frequently used, and we don't
-   * check for it.
->>>>>>> 0a170626
    *
    * cf. http://en.wikipedia.org/wiki/ANSI_escape_code#CSI_codes
    */
