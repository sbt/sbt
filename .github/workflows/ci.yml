--- conflicted
+++ resolved
@@ -105,12 +105,8 @@
       if: ${{ matrix.jobtype == 1 }}
       shell: bash
       run: |
-<<<<<<< HEAD
+        rm -rf "$HOME/.sbt/boot/" || true
         # ./sbt -v --client mimaReportBinaryIssues
-=======
-        rm -rf "$HOME/.sbt/boot/" || true
-        ./sbt -v --client mimaReportBinaryIssues
->>>>>>> 8f1dfb80
         ./sbt -v --client javafmtCheck
         ./sbt -v --client "Test/javafmtCheck"
         ./sbt -v --client scalafmtCheckAll
