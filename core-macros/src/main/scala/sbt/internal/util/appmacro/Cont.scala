--- conflicted
+++ resolved
@@ -4,22 +4,16 @@
 package appmacro
 
 import scala.collection.mutable.ListBuffer
-<<<<<<< HEAD
 import scala.reflect.{ ClassTag, TypeTest }
-=======
->>>>>>> dd0d43ba
 import scala.quoted.*
 import sjsonnew.{ BasicJsonProtocol, HashWriter, JsonFormat }
 import sbt.util.{ ActionCache, ActionCacheStore, CacheConfiguration }
 import sbt.util.Applicative
 import sbt.util.Monad
-<<<<<<< HEAD
 import xsbti.VirtualFile
 import Types.Id
 import sbt.util.ActionValue
 import sbt.util.Cache
-=======
->>>>>>> dd0d43ba
 
 /**
  * Implementation of a macro that provides a direct syntax for applicative functors and monads. It
@@ -311,21 +305,10 @@
               tupleMapRepr.asType match
                 case '[tupleMap] =>
                   '{
-<<<<<<< HEAD
                     given Applicative[F] = $applicativeExpr
-                    AList
-                      .tuple[inputTypeTpe & Tuple]
-                      .mapN[F, A1](${
-                        br.tupleExpr.asInstanceOf[Expr[Tuple.Map[inputTypeTpe & Tuple, F]]]
-                      })(
-                        ${ lambda.asExprOf[Tuple.Map[inputTypeTpe & Tuple, Id] => A1] }
-                      )
-=======
-                    given Applicative[F] = $instanceExpr
                     import TupleMapExtension.*
                     ${ br.tupleExpr.asInstanceOf[Expr[Tuple.Map[inputTypeTpe & Tuple, F]]] }
                       .mapN(${ lambda.asExprOf[inputTypeTpe & Tuple => A1] })
->>>>>>> dd0d43ba
                   }
         eitherTree match
           case Left(_) =>
