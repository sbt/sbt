--- conflicted
+++ resolved
@@ -22,26 +22,17 @@
 object Plugin extends sbt.Plugin {
   val dependencyGraphTask = TaskKey[File]("dependency-graph",
     "Creates a graphml file containing the dependency-graph for a project")
-<<<<<<< HEAD
-  val ivyReportF = TaskKey[String => File]("ivy-report-function",
-=======
   val asciiGraph = TaskKey[String]("ascii-graph",
     "Returns a string containing the ascii representation of the dependency graph for a project")
   val printAsciiGraph = TaskKey[Unit]("print-ascii-graph",
     "Prints the ascii graph to the console")
-  val ivyReportF = SettingKey[String => File]("ivy-report-function",
->>>>>>> d5ffe974
+  val ivyReportF = TaskKey[String => File]("ivy-report-function",
     "A function which returns the file containing the ivy report from the ivy cache for a given configuration")
   val ivyReport = InputKey[File]("ivy-report",
     "A task which returns the location of the ivy report file for a given configuration (default `compile`).")
 
-<<<<<<< HEAD
   def graphSettings = Seq(
     ivyReportF <<= (projectID, ivyModule, appConfiguration) map { (projectID, ivyModule, config) =>
-=======
-  def graphSettings: Seq[Setting[_]] = seq(
-    ivyReportF <<= (projectID, scalaVersion in update, appConfiguration) { (projectID, scalaVersion, config) =>
->>>>>>> d5ffe974
       val home = config.provider.scalaProvider.launcher.ivyHome
       (c: String) => file("%s/cache/%s-%s-%s.xml" format (home, projectID.organization, crossName(ivyModule), c))
     },
@@ -53,22 +44,12 @@
           report(args(0))
       } dependsOn(update)
     },
-
     dependencyGraphTask <<= (ivyReportF, target, streams) map { (report, target, streams) =>
       val resultFile = target / "dependencies.graphml"
       IvyGraphMLDependencies.transform(report("compile").getAbsolutePath, resultFile.getAbsolutePath)
       streams.log.info("Wrote dependency graph to '%s'" format resultFile)
       resultFile
-<<<<<<< HEAD
     }
-  )
-
-  def crossName(ivyModule: IvySbt#Module) =
-    ivyModule.moduleSettings match {
-      case ic: InlineConfiguration => ic.module.name
-    }
-=======
-    } dependsOn(update)
   ) ++ Seq(Compile, Test, Runtime, Provided, Optional).flatMap(asciiGraphSettings)
 
   def asciiGraphSettings(config: Configuration) =
@@ -85,12 +66,8 @@
    streams.log.info(graph)
   }
 
-  def crossName(moduleId: ModuleID, scalaVersion: String) =
-    moduleId.name + (
-      moduleId.crossVersion match {
-        case CrossVersion.Disabled => ""
-        case _ => "_"+scalaVersion
-      }
-    )
->>>>>>> d5ffe974
+  def crossName(ivyModule: IvySbt#Module) =
+    ivyModule.moduleSettings match {
+      case ic: InlineConfiguration => ic.module.name
+    }
 }