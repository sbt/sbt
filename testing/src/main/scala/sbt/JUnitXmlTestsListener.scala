--- conflicted
+++ resolved
@@ -132,13 +132,9 @@
     testSuite.get().map(f).getOrElse(sys.error("no test suite"))
 
   /**Creates the output Dir*/
-<<<<<<< HEAD
-  override def doInit() = { targetDir.mkdirs(); () }
-=======
   override def doInit() = {
     val _ = targetDir.mkdirs()
   }
->>>>>>> bf8df381
 
   /**
    * Starts a new, initially empty Suite with the given name.
