/* sbt -- Simple Build Tool
 * Copyright 2008, 2009, 2010  Mark Harrah
 */
package sbt.librarymanagement

import java.net.URL

import sbt.internal.librarymanagement.mavenint.SbtPomExtraProperties
import sbt.serialization._

<<<<<<< HEAD
final case class ModuleID(organization: String, name: String, revision: String, configurations: Option[String] = None, isChanging: Boolean = false, isTransitive: Boolean = true, isForce: Boolean = false, explicitArtifacts: Seq[Artifact] = Nil, exclusions: Seq[ExclusionRule] = Nil, extraAttributes: Map[String, String] = Map.empty, crossVersion: CrossVersion = CrossVersion.Disabled, branchName: Option[String] = None) {
=======
final case class ModuleID(organization: String, name: String, revision: String, configurations: Option[String] = None, isChanging: Boolean = false, isTransitive: Boolean = true, isForce: Boolean = false, explicitArtifacts: Seq[Artifact] = Nil, exclusions: Seq[ExclusionRule] = Nil, inclusions: Seq[InclusionRule] = Nil, extraAttributes: Map[String, String] = Map.empty, crossVersion: CrossVersion = CrossVersion.Disabled) {
>>>>>>> 01030a19
  override def toString: String =
    organization + ":" + name + ":" + revision +
      (configurations match { case Some(s) => ":" + s; case None => "" }) +
      (if (extraAttributes.isEmpty) "" else " " + extraString)

  /** String representation of the extra attributes, excluding any information only attributes. */
  def extraString: String = extraDependencyAttributes.map { case (k, v) => k + "=" + v } mkString ("(", ", ", ")")

  /** Returns the extra attributes except for ones marked as information only (ones that typically would not be used for dependency resolution). */
  def extraDependencyAttributes: Map[String, String] = extraAttributes.filterKeys(!_.startsWith(SbtPomExtraProperties.POM_INFO_KEY_PREFIX))

  @deprecated("Use `cross(CrossVersion)`, the variant accepting a CrossVersion value constructed by a member of the CrossVersion object instead.", "0.12.0")
  def cross(v: Boolean): ModuleID = cross(if (v) CrossVersion.binary else CrossVersion.Disabled)

  @deprecated("Use `cross(CrossVersion)`, the variant accepting a CrossVersion value constructed by a member of the CrossVersion object instead.", "0.12.0")
  def cross(v: Boolean, verRemap: String => String): ModuleID = cross(if (v) CrossVersion.binaryMapped(verRemap) else CrossVersion.Disabled)

  /** Specifies the cross-version behavior for this module.  See [CrossVersion] for details.*/
  def cross(v: CrossVersion): ModuleID = copy(crossVersion = v)

  // () required for chaining
  /** Do not follow dependencies of this module.  Synonym for `intransitive`.*/
  def notTransitive() = intransitive()

  /** Do not follow dependencies of this module.  Synonym for `notTransitive`.*/
  def intransitive() = copy(isTransitive = false)

  /**
   * Marks this dependency as "changing".  Ivy will always check if the metadata has changed and then if the artifact has changed,
   * redownload it.  sbt configures all -SNAPSHOT dependencies to be changing.
   *
   * See the "Changes in artifacts" section of https://ant.apache.org/ivy/history/trunk/concept.html for full details.
   */
  def changing() = copy(isChanging = true)

  /**
   * Indicates that conflict resolution should only select this module's revision.
   * This prevents a newer revision from being pulled in by a transitive dependency, for example.
   */
  def force() = copy(isForce = true)

  /**
   * Specifies a URL from which the main artifact for this dependency can be downloaded.
   * This value is only consulted if the module is not found in a repository.
   * It is not included in published metadata.
   */
  def from(url: String) = artifacts(Artifact(name, new URL(url)))

  /** Adds a dependency on the artifact for this module with classifier `c`. */
  def classifier(c: String) = artifacts(Artifact(name, c))

  /**
   * Declares the explicit artifacts for this module.  If this ModuleID represents a dependency,
   * these artifact definitions override the information in the dependency's published metadata.
   */
  def artifacts(newArtifacts: Artifact*) = copy(explicitArtifacts = newArtifacts ++ this.explicitArtifacts)

  /**
   * Applies the provided exclusions to dependencies of this module.  Note that only exclusions that specify
   * both the exact organization and name and nothing else will be included in a pom.xml.
   */
  def excludeAll(rules: InclExclRule*) = copy(exclusions = this.exclusions ++ rules)

  /** Excludes the dependency with organization `org` and `name` from being introduced by this dependency during resolution. */
  def exclude(org: String, name: String) = excludeAll(InclExclRule(org, name))

  /**
   * Adds extra attributes for this module.  All keys are prefixed with `e:` if they are not already so prefixed.
   * This information will only be published in an ivy.xml and not in a pom.xml.
   */
  def extra(attributes: (String, String)*) = copy(extraAttributes = this.extraAttributes ++ ModuleID.checkE(attributes))

  /**
   * Not recommended for new use.  This method is not deprecated, but the `update-classifiers` task is preferred
   * for performance and correctness.  This method adds a dependency on this module's artifact with the "sources"
   * classifier.  If you want to also depend on the main artifact, be sure to also call `jar()` or use `withSources()` instead.
   */
  def sources() = artifacts(Artifact.sources(name))

  /**
   * Not recommended for new use.  This method is not deprecated, but the `update-classifiers` task is preferred
   * for performance and correctness.  This method adds a dependency on this module's artifact with the "javadoc"
   * classifier.  If you want to also depend on the main artifact, be sure to also call `jar()` or use `withJavadoc()` instead.
   */
  def javadoc() = artifacts(Artifact.javadoc(name))

  def pomOnly() = artifacts(Artifact.pom(name))

  /**
   * Not recommended for new use.  This method is not deprecated, but the `update-classifiers` task is preferred
   * for performance and correctness.  This method adds a dependency on this module's artifact with the "sources"
   * classifier.  If there is not already an explicit dependency on the main artifact, this adds one.
   */
  def withSources() = jarIfEmpty.sources()

  /**
   * Not recommended for new use.  This method is not deprecated, but the `update-classifiers` task is preferred
   * for performance and correctness.  This method adds a dependency on this module's artifact with the "javadoc"
   * classifier.  If there is not already an explicit dependency on the main artifact, this adds one.
   */
  def withJavadoc() = jarIfEmpty.javadoc()

  private def jarIfEmpty = if (explicitArtifacts.isEmpty) jar() else this

  /**
   * Declares a dependency on the main artifact.  This is implied by default unless artifacts are explicitly declared, such
   * as when adding a dependency on an artifact with a classifier.
   */
  def jar() = artifacts(Artifact(name))

  /**
   * Sets the Ivy branch of this module.
   */
  def branch(branchName: String) = copy(branchName = Some(branchName))

  def branch(branchName: Option[String]) = copy(branchName = branchName)
}

object ModuleID {
  implicit val pickler: Pickler[ModuleID] with Unpickler[ModuleID] = PicklerUnpickler.generate[ModuleID]

  /** Prefixes all keys with `e:` if they are not already so prefixed. */
  def checkE(attributes: Seq[(String, String)]) =
    for ((key, value) <- attributes) yield if (key.startsWith("e:")) (key, value) else ("e:" + key, value)
}<|MERGE_RESOLUTION|>--- conflicted
+++ resolved
@@ -8,11 +8,7 @@
 import sbt.internal.librarymanagement.mavenint.SbtPomExtraProperties
 import sbt.serialization._
 
-<<<<<<< HEAD
-final case class ModuleID(organization: String, name: String, revision: String, configurations: Option[String] = None, isChanging: Boolean = false, isTransitive: Boolean = true, isForce: Boolean = false, explicitArtifacts: Seq[Artifact] = Nil, exclusions: Seq[ExclusionRule] = Nil, extraAttributes: Map[String, String] = Map.empty, crossVersion: CrossVersion = CrossVersion.Disabled, branchName: Option[String] = None) {
-=======
-final case class ModuleID(organization: String, name: String, revision: String, configurations: Option[String] = None, isChanging: Boolean = false, isTransitive: Boolean = true, isForce: Boolean = false, explicitArtifacts: Seq[Artifact] = Nil, exclusions: Seq[ExclusionRule] = Nil, inclusions: Seq[InclusionRule] = Nil, extraAttributes: Map[String, String] = Map.empty, crossVersion: CrossVersion = CrossVersion.Disabled) {
->>>>>>> 01030a19
+final case class ModuleID(organization: String, name: String, revision: String, configurations: Option[String] = None, isChanging: Boolean = false, isTransitive: Boolean = true, isForce: Boolean = false, explicitArtifacts: Seq[Artifact] = Nil, inclusions: Seq[InclusionRule] = Nil, exclusions: Seq[ExclusionRule] = Nil, extraAttributes: Map[String, String] = Map.empty, crossVersion: CrossVersion = CrossVersion.Disabled, branchName: Option[String] = None) {
   override def toString: String =
     organization + ":" + name + ":" + revision +
       (configurations match { case Some(s) => ":" + s; case None => "" }) +
